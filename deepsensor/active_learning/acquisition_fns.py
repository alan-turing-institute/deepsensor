--- conflicted
+++ resolved
@@ -38,18 +38,11 @@
         """
         ...
 
-<<<<<<< HEAD
-        :no-index:
-
-        Parameters
-        ----------
-        task : :class:`~.data.task.Task`
-            Task object containing context and target sets.
-=======
-        Args:
-            task (:class:`~.data.task.Task`):
-                Task object containing context and target sets.
->>>>>>> f3c1aa4a
+        :no-index:
+
+        Args:
+            task (:class:`~.data.task.Task`):
+                Task object containing context and target sets.
 
         Returns:
             :class:`numpy:numpy.ndarray`:
@@ -80,22 +73,13 @@
         """
         ...
 
-<<<<<<< HEAD
-        :no-index:
-
-        Parameters
-        ----------
-        task : :class:`~.data.task.Task`
-            Task object containing context and target sets.
-        X_s : :class:`numpy:numpy.ndarray`
-            Search points. Shape (2, N_search).
-=======
+        :no-index:
+
         Args:
             task (:class:`~.data.task.Task`):
                 Task object containing context and target sets.
             X_s (:class:`numpy:numpy.ndarray`):
                 Search points. Shape (2, N_search).
->>>>>>> f3c1aa4a
 
         Returns:
             :class:`numpy:numpy.ndarray`:
@@ -116,38 +100,24 @@
         """
         ...
 
-<<<<<<< HEAD
-        :no-index:
-
-        Parameters
-        ----------
-        model : :class:`~.model.model.ProbabilisticModel`
-            ...
-=======
-        Args:
-            model (:class:`~.model.model.ProbabilisticModel`):
-                [Description of the model parameter.]
->>>>>>> f3c1aa4a
-        """
-        super().__init__(model)
-        self.min_or_max = "min"
-
-    def __call__(self, task: Task):
-        """
-        ...
-
-<<<<<<< HEAD
-        :no-index:
-
-        Parameters
-        ----------
-        task : :class:`~.data.task.Task`
-            ...
-=======
+        :no-index:
+
+        Args:
+            model (:class:`~.model.model.ProbabilisticModel`):
+                [Description of the model parameter.]
+        """
+        super().__init__(model)
+        self.min_or_max = "min"
+
+    def __call__(self, task: Task):
+        """
+        ...
+
+        :no-index:
+
         Args:
             task (:class:`~.data.task.Task`):
                 [Description of the task parameter.]
->>>>>>> f3c1aa4a
 
         Returns:
             [Type of the return value]:
@@ -163,38 +133,24 @@
         """
         ...
 
-<<<<<<< HEAD
-        :no-index:
-
-        Parameters
-        ----------
-        model : :class:`~.model.model.ProbabilisticModel`
-            ...
-=======
-        Args:
-            model (:class:`~.model.model.ProbabilisticModel`):
-                [Description of the model parameter.]
->>>>>>> f3c1aa4a
-        """
-        super().__init__(model)
-        self.min_or_max = "min"
-
-    def __call__(self, task: Task):
-        """
-        ...
-
-<<<<<<< HEAD
-        :no-index:
-
-        Parameters
-        ----------
-        task : :class:`~.data.task.Task`
-            ...
-=======
+        :no-index:
+
+        Args:
+            model (:class:`~.model.model.ProbabilisticModel`):
+                [Description of the model parameter.]
+        """
+        super().__init__(model)
+        self.min_or_max = "min"
+
+    def __call__(self, task: Task):
+        """
+        ...
+
+        :no-index:
+
         Args:
             task (:class:`~.data.task.Task`):
                 [Description of the task parameter.]
->>>>>>> f3c1aa4a
 
         Returns:
             [Type of the return value]:
@@ -210,18 +166,11 @@
         """
         ...
 
-<<<<<<< HEAD
-        :no-index:
-
-        Parameters
-        ----------
-        p : int, optional
-            ..., by default 1
-=======
+        :no-index:
+
         Args:
             p (int, optional):
                 [Description of the parameter p.], default is 1
->>>>>>> f3c1aa4a
         """
         super().__init__(*args, **kwargs)
         self.p = p
@@ -231,18 +180,11 @@
         """
         ...
 
-<<<<<<< HEAD
-        :no-index:
-
-        Parameters
-        ----------
-        task : :class:`~.data.task.Task`
-            ...
-=======
+        :no-index:
+
         Args:
             task (:class:`~.data.task.Task`):
                 [Description of the task parameter.]
->>>>>>> f3c1aa4a
 
         Returns:
             [Type of the return value]:
@@ -260,18 +202,11 @@
         """
         ...
 
-<<<<<<< HEAD
-        :no-index:
-
-        Parameters
-        ----------
-        model : :class:`~.model.model.ProbabilisticModel`
-            ...
-=======
-        Args:
-            model (:class:`~.model.model.ProbabilisticModel`):
-                [Description of the model parameter.]
->>>>>>> f3c1aa4a
+        :no-index:
+
+        Args:
+            model (:class:`~.model.model.ProbabilisticModel`):
+                [Description of the model parameter.]
         """
         super().__init__(model)
         self.min_or_max = "min"
@@ -280,18 +215,11 @@
         """
         ...
 
-<<<<<<< HEAD
-        :no-index:
-
-        Parameters
-        ----------
-        task : :class:`~.data.task.Task`
-            ...
-=======
-        Args:
-            task (:class:`~.data.task.Task`):
-                Task object containing context and target sets.
->>>>>>> f3c1aa4a
+        :no-index:
+
+        Args:
+            task (:class:`~.data.task.Task`):
+                Task object containing context and target sets.
 
         Returns:
             [Type of the return value]:
@@ -308,38 +236,24 @@
         """
         ...
 
-<<<<<<< HEAD
-        :no-index:
-
-        Parameters
-        ----------
-        model : :class:`~.model.model.ProbabilisticModel`
-            ...
-=======
-        Args:
-            model (:class:`~.model.model.ProbabilisticModel`):
-                [Description of the model parameter.]
->>>>>>> f3c1aa4a
-        """
-        super().__init__(model)
-        self.min_or_max = "min"
-
-    def __call__(self, task: Task):
-        """
-        ...
-
-<<<<<<< HEAD
-        :no-index:
-
-        Parameters
-        ----------
-        task : :class:`~.data.task.Task`
-            ...
-=======
-        Args:
-            task (:class:`~.data.task.Task`):
-                Task object containing context and target sets.
->>>>>>> f3c1aa4a
+        :no-index:
+
+        Args:
+            model (:class:`~.model.model.ProbabilisticModel`):
+                [Description of the model parameter.]
+        """
+        super().__init__(model)
+        self.min_or_max = "min"
+
+    def __call__(self, task: Task):
+        """
+        ...
+
+        :no-index:
+
+        Args:
+            task (:class:`~.data.task.Task`):
+                Task object containing context and target sets.
 
         Returns:
             [Type of the return value]:
@@ -355,38 +269,24 @@
         """
         ...
 
-<<<<<<< HEAD
-        :no-index:
-
-        Parameters
-        ----------
-        model : :class:`~.model.model.ProbabilisticModel`
-            ...
-=======
-        Args:
-            model (:class:`~.model.model.ProbabilisticModel`):
-                [Description of the model parameter.]
->>>>>>> f3c1aa4a
-        """
-        super().__init__(model)
-        self.min_or_max = "min"
-
-    def __call__(self, task: Task):
-        """
-        ...
-
-<<<<<<< HEAD
-        :no-index:
-
-        Parameters
-        ----------
-        task : :class:`~.data.task.Task`
-            ...
-=======
-        Args:
-            task (:class:`~.data.task.Task`):
-                Task object containing context and target sets.
->>>>>>> f3c1aa4a
+        :no-index:
+
+        Args:
+            model (:class:`~.model.model.ProbabilisticModel`):
+                [Description of the model parameter.]
+        """
+        super().__init__(model)
+        self.min_or_max = "min"
+
+    def __call__(self, task: Task):
+        """
+        ...
+
+        :no-index:
+
+        Args:
+            task (:class:`~.data.task.Task`):
+                Task object containing context and target sets.
 
         Returns:
             [Type of the return value]:
@@ -406,38 +306,24 @@
         """
         ...
 
-<<<<<<< HEAD
-        :no-index:
-
-        Parameters
-        ----------
-        model : :class:`~.model.model.ProbabilisticModel`
-            ...
-=======
-        Args:
-            model (:class:`~.model.model.ProbabilisticModel`):
-                [Description of the model parameter.]
->>>>>>> f3c1aa4a
-        """
-        super().__init__(model)
-        self.min_or_max = "min"
-
-    def __call__(self, task: Task):
-        """
-        ...
-
-<<<<<<< HEAD
-        :no-index:
-
-        Parameters
-        ----------
-        task : :class:`~.data.task.Task`
-            ...
-=======
-        Args:
-            task (:class:`~.data.task.Task`):
-                Task object containing context and target sets.
->>>>>>> f3c1aa4a
+        :no-index:
+
+        Args:
+            model (:class:`~.model.model.ProbabilisticModel`):
+                [Description of the model parameter.]
+        """
+        super().__init__(model)
+        self.min_or_max = "min"
+
+    def __call__(self, task: Task):
+        """
+        ...
+
+        :no-index:
+
+        Args:
+            task (:class:`~.data.task.Task`):
+                Task object containing context and target sets.
 
         Returns:
             [Type of the return value]:
@@ -457,38 +343,24 @@
         """
         ...
 
-<<<<<<< HEAD
-        :no-index:
-
-        Parameters
-        ----------
-        model : :class:`~.model.model.ProbabilisticModel`
-            ...
-=======
-        Args:
-            model (:class:`~.model.model.ProbabilisticModel`):
-                [Description of the model parameter.]
->>>>>>> f3c1aa4a
-        """
-        super().__init__(model)
-        self.min_or_max = "min"
-
-    def __call__(self, task: Task):
-        """
-        ...
-
-<<<<<<< HEAD
-        :no-index:
-
-        Parameters
-        ----------
-        task : :class:`~.data.task.Task`
-            ...
-=======
-        Args:
-            task (:class:`~.data.task.Task`):
-                Task object containing context and target sets.
->>>>>>> f3c1aa4a
+        :no-index:
+
+        Args:
+            model (:class:`~.model.model.ProbabilisticModel`):
+                [Description of the model parameter.]
+        """
+        super().__init__(model)
+        self.min_or_max = "min"
+
+    def __call__(self, task: Task):
+        """
+        ...
+
+        :no-index:
+
+        Args:
+            task (:class:`~.data.task.Task`):
+                Task object containing context and target sets.
 
         Returns:
             [Type of the return value]:
@@ -508,38 +380,24 @@
         """
         ...
 
-<<<<<<< HEAD
-        :no-index:
-
-        Parameters
-        ----------
-        model : :class:`~.model.model.ProbabilisticModel`
-            ...
-=======
-        Args:
-            model (:class:`~.model.model.ProbabilisticModel`):
-                [Description of the model parameter.]
->>>>>>> f3c1aa4a
-        """
-        super().__init__(model)
-        self.min_or_max = "min"
-
-    def __call__(self, task: Task):
-        """
-        ...
-
-<<<<<<< HEAD
-        :no-index:
-
-        Parameters
-        ----------
-        task : :class:`~.data.task.Task`
-            ...
-=======
-        Args:
-            task (:class:`~.data.task.Task`):
-                Task object containing context and target sets.
->>>>>>> f3c1aa4a
+        :no-index:
+
+        Args:
+            model (:class:`~.model.model.ProbabilisticModel`):
+                [Description of the model parameter.]
+        """
+        super().__init__(model)
+        self.min_or_max = "min"
+
+    def __call__(self, task: Task):
+        """
+        ...
+
+        :no-index:
+
+        Args:
+            task (:class:`~.data.task.Task`):
+                Task object containing context and target sets.
 
         Returns:
             [Type of the return value]:
@@ -555,18 +413,11 @@
         """
         ...
 
-<<<<<<< HEAD
-        :no-index:
-
-        Parameters
-        ----------
-        seed : int, optional
-            Random seed, by default 42.
-=======
+        :no-index:
+
         Args:
             seed (int, optional):
                 Random seed, defaults to 42.
->>>>>>> f3c1aa4a
         """
         self.rng = np.random.default_rng(seed)
         self.min_or_max = "max"
@@ -575,22 +426,13 @@
         """
         ...
 
-<<<<<<< HEAD
-        :no-index:
-
-        Parameters
-        ----------
-        task : :class:`~.data.task.Task`
-            ...
-        X_s : :class:`numpy:numpy.ndarray`
-            ...
-=======
+        :no-index:
+
         Args:
             task (:class:`~.data.task.Task`):
                 [Description of the task parameter.]
             X_s (:class:`numpy:numpy.ndarray`):
                 [Description of the X_s parameter.]
->>>>>>> f3c1aa4a
 
         Returns:
             float:
@@ -603,40 +445,24 @@
     """Distance to closest context point."""
 
     def __init__(self):
-<<<<<<< HEAD
-        """
-        ...
-
-        :no-index:
-
-        Parameters
-        ----------
-            ...
-        """
-=======
->>>>>>> f3c1aa4a
+        """
+        ...
+
+        :no-index:
+        """
         self.min_or_max = "max"
 
     def __call__(self, task: Task, X_s: np.ndarray):
         """
         ...
 
-<<<<<<< HEAD
-        :no-index:
-
-        Parameters
-        ----------
-        task : :class:`~.data.task.Task`
-            ...
-        X_s : :class:`numpy:numpy.ndarray`
-            ...
-=======
+        :no-index:
+
         Args:
             task (:class:`~.data.task.Task`):
                 [Description of the task parameter.]
             X_s (:class:`numpy:numpy.ndarray`):
                 [Description of the X_s parameter.]
->>>>>>> f3c1aa4a
 
         Returns:
             [Type of the return value]:
@@ -668,18 +494,11 @@
         """
         ...
 
-<<<<<<< HEAD
-        :no-index:
-
-        Parameters
-        ----------
-        model : :class:`~.model.model.ProbabilisticModel`
-            ...
-=======
-        Args:
-            model (:class:`~.model.model.ProbabilisticModel`):
-                [Description of the model parameter.]
->>>>>>> f3c1aa4a
+        :no-index:
+
+        Args:
+            model (:class:`~.model.model.ProbabilisticModel`):
+                [Description of the model parameter.]
         """
         super().__init__(model)
         self.min_or_max = "max"
@@ -688,22 +507,13 @@
         """
         ...
 
-<<<<<<< HEAD
-        :no-index:
-
-        Parameters
-        ----------
-        task : :class:`~.data.task.Task`
-            ...
-        X_s : :class:`numpy:numpy.ndarray`
-            ...
-=======
+        :no-index:
+
         Args:
             task (:class:`~.data.task.Task`):
                 [Description of the task parameter.]
             X_s (:class:`numpy:numpy.ndarray`):
                 [Description of the X_s parameter.]
->>>>>>> f3c1aa4a
 
         Returns:
             [Type of the return value]:
@@ -728,18 +538,11 @@
 
     def __init__(self, model: ProbabilisticModel):
         """
-<<<<<<< HEAD
-        :no-index:
-
-        Parameters
-        ----------
-        model : :class:`~.model.model.ProbabilisticModel`
-            ...
-=======
-        Args:
-            model (:class:`~.model.model.ProbabilisticModel`):
-                [Description of the model parameter.]
->>>>>>> f3c1aa4a
+        :no-index:
+
+        Args:
+            model (:class:`~.model.model.ProbabilisticModel`):
+                [Description of the model parameter.]
         """
         super().__init__(model)
         self.min_or_max = "max"
@@ -750,21 +553,8 @@
         X_s: np.ndarray,
     ) -> np.ndarray:
         """
-<<<<<<< HEAD
-        :no-index:
-
-        Parameters
-        ----------
-        task : :class:`~.data.task.Task`
-            Task object containing context and target sets.
-        X_s : :class:`numpy:numpy.ndarray`
-            Search points. Shape (2, N_search).
-
-        Returns
-        -------
-        :class:`numpy:numpy.ndarray`
-            Acquisition function value/s. Shape (N_search,).
-=======
+        :no-index:
+
         Args:
             task (:class:`~.data.task.Task`):
                 Task object containing context and target sets.
@@ -774,7 +564,6 @@
         Returns:
             :class:`numpy:numpy.ndarray`:
                 Acquisition function value/s. Shape (N_search,).
->>>>>>> f3c1aa4a
         """
         # Set the target points to the search points
         task = copy.deepcopy(task)
