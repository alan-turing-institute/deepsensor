--- conflicted
+++ resolved
@@ -20,24 +20,14 @@
         target_set_idx: int = 0,
     ):
         """
-<<<<<<< HEAD
         Args:
             model (:class:`~.model.model.ProbabilisticModel`):
                 [Description of the model parameter.]
             context_set_idx (int):
                 Index of context set to add new observations to when computing
                 the acquisition function.
-=======
-        Parameters
-        ----------
-        model : :class:`~.model.model.ProbabilisticModel`
-            ...
-        context_set_idx : int
-            Index of context set to add new observations to when computing the
-            acquisition function.
-        target_set_idx : int
-            Index of target set to compute acquisition function for.
->>>>>>> 1c267197
+          target_set_idx (int):
+                Index of target set to compute acquisition function for.
         """
         self.model = model
         self.context_set_idx = context_set_idx
@@ -117,18 +107,9 @@
         """
         ...
 
-<<<<<<< HEAD
         Args:
             task (:class:`~.data.task.Task`):
                 [Description of the task parameter.]
-            target_set_idx (int, optional):
-                [Description of the target_set_idx parameter.], by default 0
-=======
-        Parameters
-        ----------
-        task : :class:`~.data.task.Task`
-            ...
->>>>>>> 1c267197
 
         Returns:
             [Type of the return value]:
@@ -154,19 +135,10 @@
     def __call__(self, task: Task):
         """
         ...
-
-<<<<<<< HEAD
+        
         Args:
             task (:class:`~.data.task.Task`):
                 [Description of the task parameter.]
-            target_set_idx (int, optional):
-                [Description of the target_set_idx parameter.], default is 0
-=======
-        Parameters
-        ----------
-        task : :class:`~.data.task.Task`
-            ...
->>>>>>> 1c267197
 
         Returns:
             [Type of the return value]:
@@ -194,18 +166,9 @@
         """
         ...
 
-<<<<<<< HEAD
         Args:
             task (:class:`~.data.task.Task`):
                 [Description of the task parameter.]
-            target_set_idx (int, optional):
-                [Description of the target_set_idx parameter.], defaults to 0
-=======
-        Parameters
-        ----------
-        task : :class:`~.data.task.Task`
-            ...
->>>>>>> 1c267197
 
         Returns:
             [Type of the return value]:
@@ -368,17 +331,10 @@
                 [Description of the return value.]
         """
         pred = self.model.mean(task)
-<<<<<<< HEAD
-        true = task["Y_t"]
-        return -np.mean(
-            norm.logpdf(true, loc=pred, scale=self.model.stddev(task))
-        )
-=======
         if isinstance(pred, list):
             pred = pred[self.target_set_idx]
         true = task["Y_t"][self.target_set_idx]
         return -np.mean(norm.logpdf(true, loc=pred, scale=self.model.stddev(task)))
->>>>>>> 1c267197
 
 
 class OracleJointNLL(AcquisitionFunctionOracle):
@@ -445,19 +401,6 @@
     """Distance to closest context point."""
 
     def __init__(self):
-        """
-        ...
-
-<<<<<<< HEAD
-        Args:
-            context_set_idx (int, optional):
-                [Description of the context_set_idx parameter.], defaults to 0
-=======
-        Parameters
-        ----------
-            ...
->>>>>>> 1c267197
-        """
         self.min_or_max = "max"
 
     def __call__(self, task: Task, X_s: np.ndarray):
@@ -511,31 +454,15 @@
         """
         ...
 
-<<<<<<< HEAD
         Args:
             task (:class:`~.data.task.Task`):
                 [Description of the task parameter.]
             X_s (:class:`numpy:numpy.ndarray`):
                 [Description of the X_s parameter.]
-            target_set_idx (int, optional):
-                [Description of the target_set_idx parameter.], defaults to 0
-
-        Returns:
-            [Type of the return value]:
-                [Description of the return value.]
-=======
-        Parameters
-        ----------
-        task : :class:`~.data.task.Task`
-            ...
-        X_s : :class:`numpy:numpy.ndarray`
-            ...
-
-        Returns
-        -------
-        ...
-            ...
->>>>>>> 1c267197
+
+        Returns:
+            [Type of the return value]:
+                [Description of the return value.]
         """
         # Set the target points to the search points
         task = copy.deepcopy(task)
@@ -556,19 +483,9 @@
 
     def __init__(self, model: ProbabilisticModel):
         """
-<<<<<<< HEAD
-        Args:
-            model (:class:`~.model.model.ProbabilisticModel`):
-                [Description of the model parameter.]
-            context_set_idx (int):
-                Index of context set to add new observations to when computing the
-                acquisition function.
-=======
-        Parameters
-        ----------
-        model : :class:`~.model.model.ProbabilisticModel`
-            ...
->>>>>>> 1c267197
+        Args:
+            model (:class:`~.model.model.ProbabilisticModel`):
+                [Description of the model parameter.]
         """
         super().__init__(model)
         self.min_or_max = "max"
@@ -579,22 +496,11 @@
         X_s: np.ndarray,
     ) -> np.ndarray:
         """
-<<<<<<< HEAD
         Args:
             task (:class:`~.data.task.Task`):
                 Task object containing context and target sets.
             X_s (:class:`numpy:numpy.ndarray`):
                 Search points. Shape (2, N_search).
-            target_set_idx (int):
-                Index of target set to compute acquisition function for.
-=======
-        Parameters
-        ----------
-        task : :class:`~.data.task.Task`
-            Task object containing context and target sets.
-        X_s : :class:`numpy:numpy.ndarray`
-            Search points. Shape (2, N_search).
->>>>>>> 1c267197
 
         Returns:
             :class:`numpy:numpy.ndarray`:
