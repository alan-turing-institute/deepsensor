--- conflicted
+++ resolved
@@ -30,16 +30,9 @@
             xr.DataArray,
             xr.Dataset,
             pd.DataFrame,
-<<<<<<< HEAD
             str,
             List[Union[xr.DataArray, xr.Dataset, pd.DataFrame, str]],
         ] = None,
-        aux_at_contexts: Union[xr.DataArray, xr.Dataset, str] = None,
-        aux_at_targets: Union[xr.DataArray, xr.Dataset, str] = None,
-        links: Union[List[Tuple[int, int]], None] = None,
-=======
-            List[Union[xr.DataArray, xr.Dataset, pd.DataFrame]],
-        ],
         aux_at_contexts: Optional[Tuple[int, Union[xr.DataArray, xr.Dataset]]] = None,
         aux_at_targets: Optional[
             Union[
@@ -48,7 +41,6 @@
             ]
         ] = None,
         links: Optional[Union[Tuple[int, int], List[Tuple[int, int]]]] = None,
->>>>>>> dc8d82be
         context_delta_t: Union[int, List[int]] = 0,
         target_delta_t: Union[int, List[int]] = 0,
         time_freq: str = "D",
@@ -56,51 +48,20 @@
         discrete_xarray_sampling: bool = False,
         dtype: object = "float32",
     ) -> None:
-<<<<<<< HEAD
-        """Initialise a TaskLoader object
-
+        """
+        Initialise a TaskLoader object.
+    
         The behaviour is the following:
         - If all data passed as paths, load the data and overwrite the paths with the loaded data
         - Either all data is passed as paths, or all data is passed as loaded data (else ValueError)
         - If all data passed as paths, the TaskLoader can be saved with the `save` method (using config)
 
-        Args:
-            task_loader_ID: If loading a TaskLoader from a config file, this is the folder the
-                TaskLoader was saved in (using `.save`). If this argument is passed, all other
-                arguments are ignored.
-            context: Context data. Can be a single xr.DataArray, xr.Dataset or pd.DataFrame,
-                or a list/tuple of these.
-            target: Target data. Can be a single xr.DataArray, xr.Dataset or pd.DataFrame,
-                or a list/tuple of these.
-            aux_at_contexts: Gridded auxiliary data to sample at off-grid context locations. Can be a
-                single xr.DataArray or xr.Dataset object. This xarray object is automatically sampled at the
-                locations of any off-grid context sets and these extra observations are passed via
-                an additional context set. Default: None.
-            aux_at_targets: Gridded auxiliary data to sample at target locations. Can be a single
-                xr.DataArray or xr.Dataset. This xarray object is automatically sampled at the
-                target locations and these extra observations are included as a separate `Y_t_aux`
-                entry in the Task object. Not supported for multiple target sets. Default: None.
-            links: Specifies links between context and target data. Each link is a tuple of
-                two integers, where the first integer is the index of the context data and the second
-                integer is the index of the target data. Can be a single tuple in the case of a single
-                link. If None, no links are specified. Default: None.
-            context_delta_t: Time difference between context data and t=0 (task init time).
-                Can be a single int (same for all context data) or a list/tuple of ints.
-            target_delta_t: Time difference between target data and t=0 (task init time).
-                Can be a single int (same for all target data) or a list/tuple of ints.
-            time_freq: Time frequency of the data. Default: 'D' (daily).
-            xarray_interp_method: Interpolation method to use when interpolating xr.DataArray
-            discrete_xarray_sampling: When randomly sampling xarray variables, whether to sample
-                at discrete points defined at grid cell centres, or at continuous points within the grid.
-                Default is False.
-            dtype: Data type of the data. Used to cast the data to the specified dtype.
-                Default: 'float32'.
-=======
-        """
-        Initialise a TaskLoader object.
-
         Parameters
         ----------
+        task_loader_ID : ...
+            If loading a TaskLoader from a config file, this is the folder the
+            TaskLoader was saved in (using `.save`). If this argument is passed, all other
+            arguments are ignored.
         context : :class:`xarray.DataArray` | :class:`xarray.Dataset` | :class:`pandas.DataFrame` | List[:class:`xarray.DataArray` | :class:`xarray.Dataset`, :class:`pandas.DataFrame`]
             Context data. Can be a single :class:`xarray.DataArray`,
             :class:`xarray.Dataset` or :class:`pandas.DataFrame`, or a
@@ -145,7 +106,6 @@
         dtype : object, optional
             Data type of the data. Used to cast the data to the specified
             dtype. Default: ``'float32'``.
->>>>>>> dc8d82be
         """
         if task_loader_ID is not None:
             self.task_loader_ID = task_loader_ID
@@ -341,42 +301,23 @@
 
     def _cast_to_dtype(
         self,
-<<<<<<< HEAD
         var: Union[
             xr.DataArray,
             xr.Dataset,
             pd.DataFrame,
             List[Union[xr.DataArray, xr.Dataset, pd.DataFrame, str]],
         ],
-=======
-        context: List,
-        target: List,
-        aux_at_contexts: Optional[Tuple[int, Union[xr.DataArray, xr.Dataset]]] = None,
-        aux_at_targets: Optional[Union[xr.DataArray, xr.Dataset]] = None,
->>>>>>> dc8d82be
     ) -> (List, List):
         """
         Cast context and target data to the default dtype.
 
         Parameters
         ----------
-        context : List
-            List of context data.
-        target : List
-            List of target data.
-        aux_at_contexts : Tuple[int, :class:`xarray.DataArray` | :class:`xarray.Dataset`], optional
-            Auxiliary data at context locations. Tuple of two elements, where
-            the first element is the index of the context set for which the
-            auxiliary data will be sampled at, and the second element is the
-            auxiliary data, which can be a single :class:`xarray.DataArray` or
-            :class:`xarray.Dataset`. Default: None.
-        aux_at_targets : :class:`xarray.DataArray` | :class:`xarray.Dataset`], optional
-            Auxiliary data at target locations. Can be a single
-            :class:`xarray.DataArray` or :class:`xarray.Dataset`. Default:
-            None.
+        var : ...
+            ...
 
         TODO unit test this by passing in a variety of data types and checking that they are
-            cast correctly.
+        cast correctly.
 
         Returns
         -------
@@ -570,11 +511,7 @@
             aux_at_target_var_IDs,
         )
 
-<<<<<<< HEAD
-    def _check_links(self, links):
-        """Check that the context-target links are valid."""
-=======
-    def check_links(self, links: Union[Tuple[int, int], List[Tuple[int, int]]]):
+    def _check_links(self, links: Union[Tuple[int, int], List[Tuple[int, int]]]):
         """
         Check that the context-target links are valid.
 
@@ -597,7 +534,6 @@
         ValueError
             If the links are not valid.
         """
->>>>>>> dc8d82be
         if links is None:
             return None
 
