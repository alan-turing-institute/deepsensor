import copy
<<<<<<< HEAD
import os.path
import json
from typing import Union, List
=======
import warnings
from typing import Union, List, Literal, Tuple, Optional, types
>>>>>>> dc8d82be

import lab as B
import numpy as np
import warnings
from matrix import Diagonal
from plum import ModuleType, dispatch

import deepsensor.data.task
from deepsensor import backend
from deepsensor.data.loader import TaskLoader
from deepsensor.data.processor import DataProcessor
from deepsensor.data.task import (
    Task,
    flatten_gridded_data_in_task,
    flatten_X,
    flatten_Y,
)
from deepsensor.model.defaults import (
    gen_ppu,
    gen_encoder_scales,
    gen_decoder_scale,
)
from deepsensor.model.model import DeepSensorModel
from deepsensor.model.nps import (
    construct_neural_process,
    convert_task_to_nps_args,
    run_nps_model,
    run_nps_model_ar,
)

from neuralprocesses.dist import AbstractMultiOutputDistribution


TFModel = ModuleType("tensorflow.keras", "Model")
TorchModel = ModuleType("torch.nn", "Module")


class ConvNP(DeepSensorModel):
    """
    A ConvNP regression probabilistic model.

    Wraps around the ``neuralprocesses`` package to construct a ConvNP model.
    See: https://github.com/wesselb/neuralprocesses/blob/main/neuralprocesses/architectures/convgnp.py

<<<<<<< HEAD
    Multiple dispatch is implemented using `plum` to allow for re-using
    the model's forward prediction object when computing the logpdf, entropy, etc.
    Alternatively, the model can be run forwards with a `Task` object of data
    from the `TaskLoader`.

    The `ConvNP` can optionally be instantiated with:
    - a `DataProcessor` object to auto-unnormalise the data at inference time with the `.predict` method.
    - a `TaskLoader` object to infer sensible default model parameters from the data.

    These additional parameters can be passed to the `__init__` method to
    customise the model, which will override any defaults inferred from a `TaskLoader`.
        points_per_unit (int, optional): Density of the internal discretisation.
            Defaults to 100.
        likelihood (str, optional): Likelihood. Must be one of `"cnp"` (equivalently `"het"`),
            `"gnp"` (equivalently `"lowrank"`), or `"cnp-spikes-beta"` (equivalently `"spikes-beta"`).
            Defaults to `"cnp"`.
        dim_x (int, optional): Dimensionality of the inputs. Defaults to 2.
        dim_y (int, optional): Dimensionality of the outputs. Defaults to 1.
        dim_yc (int or tuple[int], optional): Dimensionality of the outputs of the
            context set. You should set this if the dimensionality of the outputs
            of the context set is not equal to the dimensionality of the outputs
            of the target set. You should also set this if you want to use multiple
            context sets. In that case, set this equal to a tuple of integers
            indicating the respective output dimensionalities.
        dim_yt (int, optional): Dimensionality of the outputs of the target set. You
            should set this if the dimensionality of the outputs of the target set is
            not equal to the dimensionality of the outputs of the context set.
        dim_aux_t (int, optional): Dimensionality of target-specific auxiliary
            variables.
        conv_arch (str, optional): Convolutional architecture to use. Must be one of
            `"unet[-res][-sep]"` or `"conv[-res][-sep]"`. Defaults to `"unet"`.
        unet_channels (tuple[int], optional): Channels of every layer of the UNet.
            Defaults to six layers each with 64 channels.
        unet_kernels (int or tuple[int], optional): Sizes of the kernels in the UNet.
            Defaults to 5.
        unet_resize_convs (bool, optional): Use resize convolutions rather than
            transposed convolutions in the UNet. Defaults to `False`.
        unet_resize_conv_interp_method (str, optional): Interpolation method for the
            resize convolutions in the UNet. Can be set to `"bilinear"`. Defaults
            to "bilinear".
        num_basis_functions (int, optional): Number of basis functions for the
            low-rank likelihood. Defaults to `64`.
        dim_lv (int, optional): Dimensionality of the latent variable. Setting to >0
             constructs a latent neural process. Defaults to 0.
        encoder_scales (float or tuple[float], optional): Initial value for the length
            scales of the set convolutions for the context sets embeddings. Set to a tuple
            equal to the number of context sets to use different values for each set.
            Set to a single value to use the same value for all context sets.
            Defaults to `1 / points_per_unit`.
        encoder_scales_learnable (bool, optional): Whether the encoder SetConv
            length scale(s) are learnable. Defaults to `False`.
        decoder_scale (float, optional): Initial value for the length scale of the
            set convolution in the decoder. Defaults to `1 / points_per_unit`.
        decoder_scale_learnable (bool, optional): Whether the decoder SetConv
            length scale(s) are learnable. Defaults to `False`.
        aux_t_mlp_layers (tuple[int], optional): Widths of the layers of the MLP
            for the target-specific auxiliary variable. Defaults to three layers of
            width 128.
        epsilon (float, optional): Epsilon added by the set convolutions before
            dividing by the density channel. Defaults to `1e-2`.
        dtype (dtype, optional): Data type.
=======
    Multiple dispatch is implemented using ``plum`` to allow for re-using the
    model's forward prediction object when computing the logpdf, entropy, etc.
    Alternatively, the model can be run forwards with a ``Task`` object of data
    from the ``TaskLoader``.

    The ``ConvNP`` can optionally be instantiated with:

        - a ``DataProcessor`` object to auto-unnormalise the data at inference
          time with the ``.predict`` method.
        - a ``TaskLoader`` object to infer sensible default model parameters
          from the data.

    These additional parameters can be passed to the ``__init__`` method to
    customise the model, which will override any defaults inferred from a
    ``TaskLoader``.

    Parameters
    ----------
    points_per_unit : int, optional
        Density of the internal discretisation. Defaults to 100.
    likelihood : str, optional
        Likelihood. Must be one of ``"cnp"`` (equivalently ``"het"``),
        ``"gnp"`` (equivalently ``"lowrank"``), or ``"cnp-spikes-beta"``
        (equivalently ``"spikes-beta"``). Defaults to ``"cnp"``.
    dim_x : int, optional
        Dimensionality of the inputs. Defaults to 1.
    dim_y : int, optional
        Dimensionality of the outputs. Defaults to 1.
    dim_yc : int or tuple[int], optional
        Dimensionality of the outputs of the context set. You should set this
        if the dimensionality of the outputs of the context set is not equal
        to the dimensionality of the outputs of the target set. You should
        also set this if you want to use multiple context sets. In that case,
        set this equal to a tuple of integers indicating the respective output
        dimensionalities.
    dim_yt : int, optional
        Dimensionality of the outputs of the target set. You should set this
        if the dimensionality of the outputs of the target set is not equal to
        the dimensionality of the outputs of the context set.
    dim_aux_t : int, optional
        Dimensionality of target-specific auxiliary variables.
    conv_arch : str, optional
        Convolutional architecture to use. Must be one of
        ``"unet[-res][-sep]"`` or ``"conv[-res][-sep]"``. Defaults to
        ``"unet"``.
    unet_channels : tuple[int], optional
        Channels of every layer of the UNet. Defaults to six layers each with
        64 channels.
    unet_kernels : int or tuple[int], optional
        Sizes of the kernels in the UNet. Defaults to 5.
    unet_resize_convs : bool, optional
        Use resize convolutions rather than transposed convolutions in the
        UNet. Defaults to ``False``.
    unet_resize_conv_interp_method : str, optional
        Interpolation method for the resize convolutions in the UNet. Can be
        set to ``"bilinear"``. Defaults to "bilinear".
    num_basis_functions : int, optional
        Number of basis functions for the low-rank likelihood. Defaults to
        64.
    dim_lv : int, optional
        Dimensionality of the latent variable. Setting to >0 constructs a
        latent neural process. Defaults to 0.
    encoder_scales : float or tuple[float], optional
        Initial value for the length scales of the set convolutions for the
        context sets embeddings. Set to a tuple equal to the number of context
        sets to use different values for each set. Set to a single value to use
        the same value for all context sets. Defaults to
        ``1 / points_per_unit``.
    encoder_scales_learnable : bool, optional
        Whether the encoder SetConv length scale(s) are learnable. Defaults to
        ``False``.
    decoder_scale : float, optional
        Initial value for the length scale of the set convolution in the
        decoder. Defaults to ``1 / points_per_unit``.
    decoder_scale_learnable : bool, optional
        Whether the decoder SetConv length scale(s) are learnable. Defaults to
        ``False``.
    aux_t_mlp_layers : tuple[int], optional
        Widths of the layers of the MLP for the target-specific auxiliary
        variable. Defaults to three layers of width 128.
    epsilon : float, optional
        Epsilon added by the set convolutions before dividing by the density
        channel. Defaults to ``1e-2``.
    dtype : dtype, optional
        Data type.
>>>>>>> dc8d82be
    """

    @dispatch
    def __init__(self, *args, **kwargs):
        """
        Generate a new model using ``nps.construct_convgnp`` with default or
        specified parameters.

        This method does not take a ``TaskLoader`` or ``DataProcessor`` object,
        so the model will not auto-unnormalise predictions at inference time.
        """
        # The parent class will instantiate with `task_loader` and
        # `data_processor` set to None, so unnormalisation will not be
        # performed at inference time.
        super().__init__()

        self.model, self.config = construct_neural_process(*args, **kwargs)

    @dispatch
    def __init__(
        self,
        data_processor: DataProcessor,
        task_loader: TaskLoader,
        *args,
        verbose: bool = True,
        **kwargs,
    ):
        """
        Instantiate model from TaskLoader, using data to infer model parameters
        (unless overridden).

        Parameters
        ----------
        data_processor : :class:`~.data.processor.DataProcessor`
            DataProcessor object.
        task_loader : :class:`~.data.loader.TaskLoader`
            TaskLoader object.
        verbose : bool, optional
            Whether to print inferred model parameters, by default True.
        """
        super().__init__(data_processor, task_loader)

        if "dim_yc" not in kwargs:
            dim_yc = task_loader.context_dims
            if verbose:
                print(f"dim_yc inferred from TaskLoader: {dim_yc}")
            kwargs["dim_yc"] = dim_yc
        if "dim_yt" not in kwargs:
            dim_yt = sum(task_loader.target_dims)  # Must be an int
            if verbose:
                print(f"dim_yt inferred from TaskLoader: {dim_yt}")
            kwargs["dim_yt"] = dim_yt
        if "dim_aux_t" not in kwargs:
            dim_aux_t = task_loader.aux_at_target_dims
            if verbose:
                print(f"dim_aux_t inferred from TaskLoader: {dim_aux_t}")
            kwargs["dim_aux_t"] = dim_aux_t
        if "aux_t_mlp_layers" not in kwargs and kwargs["dim_aux_t"] > 0:
            kwargs["aux_t_mlp_layers"] = (64,) * 3
            if verbose:
                print(f"Setting aux_t_mlp_layers: {kwargs['aux_t_mlp_layers']}")
        if "points_per_unit" not in kwargs:
            ppu = gen_ppu(task_loader)
            if verbose:
                print(f"points_per_unit inferred from TaskLoader: {ppu}")
            kwargs["points_per_unit"] = ppu
        if "encoder_scales" not in kwargs:
            encoder_scales = gen_encoder_scales(kwargs["points_per_unit"], task_loader)
            if verbose:
                print(f"encoder_scales inferred from TaskLoader: {encoder_scales}")
            kwargs["encoder_scales"] = encoder_scales
        if "decoder_scale" not in kwargs:
            decoder_scale = gen_decoder_scale(kwargs["points_per_unit"])
            if verbose:
                print(f"decoder_scale inferred from TaskLoader: {decoder_scale}")
            kwargs["decoder_scale"] = decoder_scale

        self.model, self.config = construct_neural_process(*args, **kwargs)

    @dispatch
    def __init__(
        self,
        data_processor: DataProcessor,
        task_loader: TaskLoader,
        neural_process: Union[TFModel, TorchModel],
    ):
        """
        Instantiate with a pre-defined neural process model.

        Parameters
        ----------
        data_processor : :class:`~.data.processor.DataProcessor`
            DataProcessor object.
        task_loader : :class:`~.data.loader.TaskLoader`
            TaskLoader object.
        neural_process : TFModel | TorchModel
            Pre-defined neural process model.
        """
        super().__init__(data_processor, task_loader)

        self.model = neural_process

<<<<<<< HEAD
    @dispatch
    def __init__(self, model_ID: str):
        """Instantiate a model from a folder containing model weights and config."""
        super().__init__()

        self.load(model_ID)

    @dispatch
    def __init__(
        self,
        data_processor: DataProcessor,
        task_loader: TaskLoader,
        model_ID: str,
    ):
        """Instantiate a model from a folder containing model weights and config."""
        super().__init__(data_processor, task_loader)
=======
    @classmethod
    def modify_task(cls, task):
        """
        Cast numpy arrays to TensorFlow or PyTorch tensors, add batch dim, and
        mask NaNs.

        Parameters
        ----------
        task : :class:`~.data.task.Task`
            ...

        Returns
        -------
        ...
            ...
        """
>>>>>>> dc8d82be

        self.load(model_ID)

    def save(self, model_ID: str):
        """Save the model weights and config to a folder."""
        os.makedirs(model_ID, exist_ok=True)

        if backend.str == "torch":
            import torch

            torch.save(self.model.state_dict(), os.path.join(model_ID, "model.pt"))
        elif backend.str == "tf":
            self.model.save_weights(os.path.join(model_ID, "model"))
        else:
            raise NotImplementedError(f"Backend {backend.str} not supported.")

        config_fpath = os.path.join(model_ID, "model_config.json")
        with open(config_fpath, "w") as f:
            json.dump(self.config, f, indent=4, sort_keys=False)

    def load(self, model_ID: str):
        """Load a model from a folder containing model weights and config."""
        config_fpath = os.path.join(model_ID, "model_config.json")
        with open(config_fpath, "r") as f:
            self.config = json.load(f)

        self.model, _ = construct_neural_process(**self.config)

        if backend.str == "torch":
            import torch

            self.model.load_state_dict(torch.load(os.path.join(model_ID, "model.pt")))
        elif backend.str == "tf":
            self.model.load_weights(os.path.join(model_ID, "model"))
        else:
            raise NotImplementedError(f"Backend {backend.str} not supported.")

    @classmethod
<<<<<<< HEAD
    def modify_task(cls, task):
        """Cast numpy arrays to TensorFlow or PyTorch tensors, add batch dim, and mask NaNs"""

        if "target_nans_removed" not in task["ops"]:
            task = task.remove_nans_from_task_Y_t_if_present()
        if "batch_dim" not in task["ops"]:
            task = task.add_batch_dim()
        if "float32" not in task["ops"]:
            task = task.cast_to_float32()
        if "numpy_mask" not in task["ops"]:
            task = task.mask_nans_numpy()
        if "nps_mask" not in task["ops"]:
            task = task.mask_nans_nps()
        if "tensor" not in task["ops"]:
            task = task.convert_to_tensor()

        return task

    def __call__(self, task, n_samples=10, requires_grad=False):
        """Compute ConvNP distribution."""
        task = ConvNP.modify_task(task)
=======
    def check_task(cls, task: Task) -> Task:
        """
        Check that the task is compatible with the model.

        Parameters
        ----------
        task : :class:`~.data.task.Task`
            ...

        Returns
        -------
        :class:`~.data.task.Task`
            ...

        Raises
        ------
        ValueError
            If the task has been modified for a different model.
        """
        if task["flag"] is None:
            task = cls.modify_task(task)
        elif task["flag"] != "NPS":
            raise ValueError(f"Task has been modified for {task['modify']}.")
        return task

    def __call__(self, task: Task, n_samples: int = 10, requires_grad: bool = False):
        """
        Compute ConvNP distribution.

        Parameters
        ----------
        task : :class:`~.data.task.Task`
            ...
        n_samples : int, optional
            Number of samples to draw from the distribution, by default 10.
        requires_grad : bool, optional
            Whether to compute gradients, by default False.

        Returns
        -------
        ...
            The ConvNP distribution.
        """
        task = ConvNP.check_task(task)
>>>>>>> dc8d82be
        dist = run_nps_model(self.model, task, n_samples, requires_grad)
        return dist

    @dispatch
    def mean(self, dist: AbstractMultiOutputDistribution):
        """
        ...

        Parameters
        ----------
        dist : neuralprocesses.dist.AbstractMultiOutputDistribution
            ...

        Returns
        -------
        ...
            ...
        """
        mean = dist.mean
        if isinstance(mean, backend.nps.Aggregate):
            return [B.to_numpy(m)[0, 0] for m in mean]
        else:
            return B.to_numpy(mean)[0, 0]

    @dispatch
    def mean(self, task: Task):
        """
        ...

        Parameters
        ----------
        task : :class:`~.data.task.Task`
            ...

        Returns
        -------
        ...
            ...
        """
        dist = self(task)
        return self.mean(dist)

    @dispatch
    def variance(self, dist: AbstractMultiOutputDistribution):
        """
        ...

        Parameters
        ----------
        dist : neuralprocesses.dist.AbstractMultiOutputDistribution
            ...

        Returns
        -------
        ...
            ...
        """
        variance = dist.var
        if isinstance(variance, backend.nps.Aggregate):
            return [B.to_numpy(v)[0, 0] for v in variance]
        else:
            return B.to_numpy(variance)[0, 0]

    @dispatch
    def variance(self, task: Task):
        """
        ...

        Parameters
        ----------
        task : :class:`~.data.task.Task`
            ...

        Returns
        -------
        ...
            ...
        """
        dist = self(task)
        return self.variance(dist)

    @dispatch
    def stddev(self, dist: AbstractMultiOutputDistribution):
        """
        ...

        Parameters
        ----------
        dist : neuralprocesses.dist.AbstractMultiOutputDistribution
            ...

        Returns
        -------
        ...
            ...
        """
        variance = self.variance(dist)
        if isinstance(variance, (list, tuple)):
            return [np.sqrt(v) for v in variance]
        else:
            return np.sqrt(variance)

    @dispatch
    def stddev(self, task: Task):
        """
        ...

        Parameters
        ----------
        task : :class:`~.data.task.Task`
            ...

        Returns
        -------
        ...
            ...
        """
        dist = self(task)
        return self.stddev(dist)

    @dispatch
    def covariance(self, dist: AbstractMultiOutputDistribution):
        """
        ...

        Parameters
        ----------
        dist : neuralprocesses.dist.AbstractMultiOutputDistribution
            ...

        Returns
        -------
        ...
            ...
        """
        return B.to_numpy(B.dense(dist.vectorised_normal.var))[0, 0]

    @dispatch
    def covariance(self, task: Task):
        """
        ...

        Parameters
        ----------
        task : :class:`~.data.task.Task`
            ...

        Returns
        -------
        ...
            ...
        """
        dist = self(task)
        return self.covariance(dist)

    @dispatch
    def sample(
        self,
        dist: AbstractMultiOutputDistribution,
        n_samples: int = 1,
        noiseless: bool = True,
    ):
        """
        Create samples from a ConvNP distribution.

        Parameters
        ----------
        dist : neuralprocesses.dist.AbstractMultiOutputDistribution
            The distribution to sample from.
        n_samples : int, optional
            The number of samples to draw from the distribution, by default 1.
        noiseless : bool, optional
            Whether to sample from the noiseless distribution, by default True.

        Returns
        -------
        :class:`numpy:numpy.ndarray` | List[:class:`numpy:numpy.ndarray`]
            The samples as an array or list of arrays.
        """
        if noiseless:
            samples = dist.noiseless.sample(n_samples)
        else:
            samples = dist.sample(n_samples)

        if isinstance(samples, backend.nps.Aggregate):
            return [B.to_numpy(s)[:, 0, 0] for s in samples]
        else:
            return B.to_numpy(samples)[:, 0, 0]

    @dispatch
    def sample(self, task: Task, n_samples: int = 1, noiseless: bool = True):
        """
        Create samples from a ConvNP distribution.

        Parameters
        ----------
        task : :class:`~.data.task.Task`
            The task to sample from.
        n_samples : int, optional
            The number of samples to draw from the distribution, by default 1.
        noiseless : bool, optional
            Whether to sample from the noiseless distribution, by default True.

        Returns
        -------
        :class:`numpy:numpy.ndarray` | List[:class:`numpy:numpy.ndarray`]
            The samples as an array or list of arrays.
        """
        dist = self(task)
        return self.sample(dist, n_samples, noiseless)

    @dispatch
    def slice_diag(self, task: Task):
        """
        Slice out the ConvCNP part of the ConvNP distribution.

        Parameters
        ----------
        task : :class:`~.data.task.Task`
            The task to slice.

        Returns
        -------
        ...
            ...
        """
        dist = self(task)
        dist_diag = backend.nps.MultiOutputNormal(
            dist._mean,
            B.zeros(dist._var),
            Diagonal(B.diag(dist._noise + dist._var)),
            dist.shape,
        )
        return dist_diag

    @dispatch
    def slice_diag(self, dist: AbstractMultiOutputDistribution):
        """
        Slice out the ConvCNP part of the ConvNP distribution.

        Parameters
        ----------
        dist : neuralprocesses.dist.AbstractMultiOutputDistribution
            The distribution to slice.

        Returns
        -------
        ...
            ...
        """
        dist_diag = backend.nps.MultiOutputNormal(
            dist._mean,
            B.zeros(dist._var),
            Diagonal(B.diag(dist._noise + dist._var)),
            dist.shape,
        )
        return dist_diag

    @dispatch
    def mean_marginal_entropy(self, dist: AbstractMultiOutputDistribution):
        """
        Mean marginal entropy over target points given context points.

        Parameters
        ----------
        dist : neuralprocesses.dist.AbstractMultiOutputDistribution
            The distribution to compute the entropy of.

        Returns
        -------
        float
            The mean marginal entropy.
        """
        dist_diag = self.slice_diag(dist)
        return B.mean(B.to_numpy(dist_diag.entropy())[0, 0])

    @dispatch
    def mean_marginal_entropy(self, task: Task):
        """
        Mean marginal entropy over target points given context points.

        Parameters
        ----------
        task : :class:`~.data.task.Task`
            The task to compute the entropy of.

        Returns
        -------
        float
            The mean marginal entropy.
        """
        dist_diag = self.slice_diag(task)
        return B.mean(B.to_numpy(dist_diag.entropy())[0, 0])

    @dispatch
    def joint_entropy(self, dist: AbstractMultiOutputDistribution):
        """
        Model entropy over target points given context points.

        Parameters
        ----------
        dist : neuralprocesses.dist.AbstractMultiOutputDistribution
            The distribution to compute the entropy of.

        Returns
        -------
        float
            The model entropy.
        """
        return B.to_numpy(dist.entropy())[0, 0]

    @dispatch
    def joint_entropy(self, task: Task):
        """
        Model entropy over target points given context points.

        Parameters
        ----------
        task : :class:`~.data.task.Task`
            The task to compute the entropy of.

        Returns
        -------
        float
            The model entropy.
        """
        return B.to_numpy(self(task).entropy())[0, 0]

    @dispatch
    def logpdf(self, dist: AbstractMultiOutputDistribution, task: Task):
        """
        Model outputs joint distribution over all targets: Concat targets along
        observation dimension.

        Parameters
        ----------
        dist : neuralprocesses.dist.AbstractMultiOutputDistribution
            The distribution to compute the logpdf of.
        task : :class:`~.data.task.Task`
            The task to compute the logpdf of.

        Returns
        -------
        float
            The logpdf.
        """
        Y_t = B.concat(*task["Y_t"], axis=-1)
        return B.to_numpy(dist.logpdf(Y_t)).mean()

    @dispatch
    def logpdf(self, task: Task):
        """
        Model outputs joint distribution over all targets: Concat targets along
        observation dimension.

        Parameters
        ----------
        task : :class:`~.data.task.Task`
            The task to compute the logpdf of.

        Returns
        -------
        float
            The logpdf.
        """
        dist = self(task)
        return self.logpdf(dist, task)

    def loss_fn(
        self,
        task: Task,
        fix_noise=None,
        num_lv_samples: int = 8,
        normalise: bool = False,
    ):
        """
        Compute the loss of a task.

        Parameters
        ----------
        task : :class:`~.data.task.Task`
            The task to compute the loss of.
        fix_noise : ...
            Whether to fix the noise to the value specified in the model
            config.
        num_lv_samples : int, optional
            If latent variable model, number of lv samples for evaluating the
            loss, by default 8.
        normalise : bool, optional
            Whether to normalise the loss by the number of target points, by
            default False.

        Returns
        -------
        float
            The loss.
        """
        task = ConvNP.modify_task(task)

        context_data, xt, yt, model_kwargs = convert_task_to_nps_args(task)

        logpdfs = backend.nps.loglik(
            self.model,
            context_data,
            xt,
            yt,
            **model_kwargs,
            fix_noise=fix_noise,
            num_samples=num_lv_samples,
            normalise=normalise,
        )

        loss = -B.mean(logpdfs)

        return loss

    def ar_sample(
        self,
        task: Task,
        n_samples: int = 1,
        X_target_AR: Optional[np.ndarray] = None,
        ar_subsample_factor: int = 1,
        fill_type: Literal["mean", "sample"] = "mean",
    ):
        """
        Autoregressive sampling from the model.

        AR sampling with optional functionality to only draw AR samples over a
        subset of the target set and then infill the rest of the sample with
        the model mean or joint sample conditioned on the AR samples.

        .. note::
            AR sampling only works for 0th context/target set

        Parameters
        ----------
        task : :class:`~.data.task.Task`
            The task to sample from.
        n_samples : int, optional
            The number of samples to draw from the distribution, by default 1.
        X_target_AR : :class:`numpy:numpy.ndarray`, optional
            Locations to draw AR samples over. If None, AR samples will be
            drawn over the target locations in the task. Defaults to None.
        ar_subsample_factor : int, optional
            Subsample target locations to draw AR samples over. Defaults to 1.
        fill_type : Literal["mean", "sample"], optional
            How to infill the rest of the sample. Must be one of "mean" or
            "sample". Defaults to "mean".

        Returns
        -------
        :class:`numpy:numpy.ndarray`
            The samples.
        """

        # AR sampling requires gridded data to be flattened, not coordinate tuples
        task_arsample = copy.deepcopy(task)
        task = copy.deepcopy(task)

        if X_target_AR is not None:
            # User has specified a set of locations to draw AR samples over
            task_arsample["X_t"][0] = X_target_AR
        elif ar_subsample_factor > 1:
            # Subsample target locations to draw AR samples over
            xt = task["X_t"][0]
            if isinstance(xt, tuple):
                # Targets on a grid: subsample targets for AR along spatial dimension
                xt = (
                    xt[0][..., ::ar_subsample_factor],
                    xt[1][..., ::ar_subsample_factor],
                )
            else:
                xt = xt[..., ::ar_subsample_factor]
            task_arsample["X_t"][0] = xt
        else:
            task_arsample = copy.deepcopy(task)

        task = flatten_gridded_data_in_task(task)
        task_arsample = flatten_gridded_data_in_task(task_arsample)

        task_arsample = ConvNP.modify_task(task_arsample)
        task = ConvNP.modify_task(task)

        if backend.str == "torch":
            import torch

            # Run AR sampling with torch.no_grad() to avoid prohibitive backprop computation for AR
            with torch.no_grad():
                (
                    mean,
                    variance,
                    noiseless_samples,
                    noisy_samples,
                ) = run_nps_model_ar(self.model, task_arsample, num_samples=n_samples)
        else:
            (
                mean,
                variance,
                noiseless_samples,
                noisy_samples,
            ) = run_nps_model_ar(self.model, task_arsample, num_samples=n_samples)

        # Slice out first (and assumed only) target entry in nps.Aggregate object
        noiseless_samples = B.to_numpy(noiseless_samples)

        if ar_subsample_factor > 1 or X_target_AR is not None:
            # AR sample locations not equal to target locations - infill the rest of the
            # sample with the model mean conditioned on the AR samples
            full_samples = []
            for sample in noiseless_samples:
                task_with_sample = copy.deepcopy(task)
                task_with_sample["X_c"][0] = B.concat(
                    task["X_c"][0], task_arsample["X_t"][0], axis=-1
                )
                task_with_sample["Y_c"][0] = B.concat(task["Y_c"][0], sample, axis=-1)

                if fill_type == "mean":
                    # Compute the mean conditioned on the AR samples
                    pred = self.mean(
                        task_with_sample
                    )  # Should this be a `.sample` call?
                elif fill_type == "sample":
                    # Sample from joint distribution over all target locations
                    pred = self.sample(task_with_sample, n_samples=1)

                full_samples.append(pred)
            full_samples = np.stack(full_samples, axis=0)

            return full_samples
        else:
            return noiseless_samples[:, 0]  # Slice out batch dim


def concat_tasks(tasks: List[Task], multiple: int = 1) -> Task:
<<<<<<< HEAD
    warnings.warn(
        "concat_tasks has been moved to deepsensor.data.task and will be removed from "
        "deepsensor.model.convnp in a future release.",
        FutureWarning,
    )
    return deepsensor.data.task.concat_tasks(tasks, multiple)
=======
    """
    Concatenate a list of tasks into a single task containing multiple batches.

    ..
        TODO:
        - Consider moving to ``nps.py`` as this leverages ``neuralprocesses``
          functionality.
        - Raise error if ``aux_t`` values passed (not supported I don't think)

    Parameters
    ----------
    tasks : List[Task]
        List of tasks to concatenate into a single task.
    multiple : int, optional
        Contexts are padded to the smallest multiple of this number that is
        greater than the number of contexts in each task. Defaults to 1
        (padded to the largest number of contexts in the tasks). Setting to a
        larger number will increase the amount of padding but decrease the
        range of tensor shapes presented to the model, which simplifies the
        computational graph in graph mode.

    Returns
    -------
    merged_task : :class:`~.data.task.Task`
        Task containing multiple batches.

    Raises
    ------
    ValueError
        If the tasks have different numbers of target sets.
    ValueError
        If the tasks have different numbers of targets.
    ValueError
        If the tasks have different types of target sets (gridded/non-gridded).
    """
    if len(tasks) == 1:
        return tasks[0]

    # Assert number of target sets equal
    n_target_sets = [len(task["Y_t"]) for task in tasks]
    if not all([n == n_target_sets[0] for n in n_target_sets]):
        raise ValueError(
            f"All tasks must have the same number of target sets to concatenate: got {n_target_sets}. "
        )
    n_target_sets = n_target_sets[0]

    for target_set_i in range(n_target_sets):
        # Raise error if target sets have different numbers of targets across tasks
        n_target_obs = [task["Y_t"][target_set_i].size for task in tasks]
        if not all([n == n_target_obs[0] for n in n_target_obs]):
            raise ValueError(
                f"All tasks must have the same number of targets to concatenate: got {n_target_sets}. "
                "If you want to train using batches containing tasks with differing numbers of targets, "
                "you can run the model individually over each task and average the losses."
            )

        # Raise error if target sets are different types (gridded/non-gridded) across tasks
        if isinstance(tasks[0]["X_t"][target_set_i], tuple):
            for task in tasks:
                if not isinstance(task["X_t"][target_set_i], tuple):
                    raise ValueError(
                        "All tasks must have the same type of target set (gridded or non-gridded) "
                        f"to concatenate. For target set {target_set_i}, got {type(task['X_t'][target_set_i])}."
                    )

    # For each task, store list of tuples of (x_c, y_c) (one tuple per context set)
    contexts = []
    for i, task in enumerate(tasks):
        # Ensure converted to tensors with batch dims
        task = ConvNP.modify_task(task)
        tasks[i] = task

        contexts_i = list(zip(task["X_c"], task["Y_c"]))
        contexts.append(contexts_i)

    # List of tuples of merged (x_c, y_c) along batch dim with padding
    # (up to the smallest multiple of `multiple` greater than the number of contexts in each task)
    merged_context = [
        backend.nps.merge_contexts(
            *[context_set for context_set in contexts_i], multiple=multiple
        )
        for contexts_i in zip(*contexts)
    ]

    merged_task = copy.deepcopy(tasks[0])

    # Convert list of tuples of (x_c, y_c) to list of x_c and list of y_c
    merged_task["X_c"] = [c[0] for c in merged_context]
    merged_task["Y_c"] = [c[1] for c in merged_context]

    # This assumes that all tasks have the same number of targets
    for i in range(n_target_sets):
        if isinstance(tasks[0]["X_t"][i], tuple):
            # Target set is gridded with tuple of coords for `X_t`
            merged_task["X_t"][i] = (
                B.concat(*[t["X_t"][i][0] for t in tasks], axis=0),
                B.concat(*[t["X_t"][i][1] for t in tasks], axis=0),
            )
        else:
            # Target set is off-the-grid with tensor for `X_t`
            merged_task["X_t"][i] = B.concat(*[t["X_t"][i] for t in tasks], axis=0)
        merged_task["Y_t"][i] = B.concat(*[t["Y_t"][i] for t in tasks], axis=0)

    merged_task["time"] = [t["time"] for t in tasks]

    merged_task = Task(merged_task)

    return merged_task


def remove_nans_from_task_Y_t_if_present(task: Task) -> Tuple[Task, bool]:
    """
    Remove NaNs from the target data if present.

    If NaNs are present in `task["Y_t"]`, remove them (and corresponding
    `task["X_t"]`)

    Parameters
    ----------
    task : :class:`~.data.task.Task`
        The task to remove NaNs from.

    Returns
    -------
    Tuple[:class:`~.data.task.Task`, bool]
        The task with NaNs removed (if present), and a boolean indicating
        whether NaNs were present in the task.
    """
    Y_t_nans_list = []
    # First check whether there are any NaNs that we need to remove
    nans_present = False
    for Y_t_nans in Y_t_nans_list:
        if B.any(Y_t_nans):
            nans_present = True

    if nans_present:
        for i, (X, Y) in enumerate(zip(task["X_t"], task["Y_t"])):
            Y = flatten_Y(Y)
            Y_t_nans = B.any(B.isnan(Y), axis=0)  # shape (n_targets,)
            Y_t_nans_list.append(Y_t_nans)

    if not nans_present:
        return task, False

    # NaNs present in task - make deep copy and remove NaNs
    task = copy.deepcopy(task)
    for i, (X, Y, Y_t_nans) in enumerate(zip(task["X_t"], task["Y_t"], Y_t_nans_list)):
        if B.any(Y_t_nans):
            if isinstance(X, tuple):
                # Gridded data
                X = flatten_X(X)
                Y = flatten_Y(Y)
            task["X_t"][i] = X[:, ~Y_t_nans]
            task["Y_t"][i] = Y[:, ~Y_t_nans]
            if "Y_t_aux" in task.keys():
                task["Y_t_aux"] = task["Y_t_aux"][:, ~Y_t_nans]

    return task, True
>>>>>>> dc8d82be
<|MERGE_RESOLUTION|>--- conflicted
+++ resolved
@@ -1,12 +1,9 @@
 import copy
-<<<<<<< HEAD
 import os.path
 import json
+from typing import Union, List, Literal, Tuple, Optional, types
+import warnings
 from typing import Union, List
-=======
-import warnings
-from typing import Union, List, Literal, Tuple, Optional, types
->>>>>>> dc8d82be
 
 import lab as B
 import numpy as np
@@ -51,69 +48,6 @@
     Wraps around the ``neuralprocesses`` package to construct a ConvNP model.
     See: https://github.com/wesselb/neuralprocesses/blob/main/neuralprocesses/architectures/convgnp.py
 
-<<<<<<< HEAD
-    Multiple dispatch is implemented using `plum` to allow for re-using
-    the model's forward prediction object when computing the logpdf, entropy, etc.
-    Alternatively, the model can be run forwards with a `Task` object of data
-    from the `TaskLoader`.
-
-    The `ConvNP` can optionally be instantiated with:
-    - a `DataProcessor` object to auto-unnormalise the data at inference time with the `.predict` method.
-    - a `TaskLoader` object to infer sensible default model parameters from the data.
-
-    These additional parameters can be passed to the `__init__` method to
-    customise the model, which will override any defaults inferred from a `TaskLoader`.
-        points_per_unit (int, optional): Density of the internal discretisation.
-            Defaults to 100.
-        likelihood (str, optional): Likelihood. Must be one of `"cnp"` (equivalently `"het"`),
-            `"gnp"` (equivalently `"lowrank"`), or `"cnp-spikes-beta"` (equivalently `"spikes-beta"`).
-            Defaults to `"cnp"`.
-        dim_x (int, optional): Dimensionality of the inputs. Defaults to 2.
-        dim_y (int, optional): Dimensionality of the outputs. Defaults to 1.
-        dim_yc (int or tuple[int], optional): Dimensionality of the outputs of the
-            context set. You should set this if the dimensionality of the outputs
-            of the context set is not equal to the dimensionality of the outputs
-            of the target set. You should also set this if you want to use multiple
-            context sets. In that case, set this equal to a tuple of integers
-            indicating the respective output dimensionalities.
-        dim_yt (int, optional): Dimensionality of the outputs of the target set. You
-            should set this if the dimensionality of the outputs of the target set is
-            not equal to the dimensionality of the outputs of the context set.
-        dim_aux_t (int, optional): Dimensionality of target-specific auxiliary
-            variables.
-        conv_arch (str, optional): Convolutional architecture to use. Must be one of
-            `"unet[-res][-sep]"` or `"conv[-res][-sep]"`. Defaults to `"unet"`.
-        unet_channels (tuple[int], optional): Channels of every layer of the UNet.
-            Defaults to six layers each with 64 channels.
-        unet_kernels (int or tuple[int], optional): Sizes of the kernels in the UNet.
-            Defaults to 5.
-        unet_resize_convs (bool, optional): Use resize convolutions rather than
-            transposed convolutions in the UNet. Defaults to `False`.
-        unet_resize_conv_interp_method (str, optional): Interpolation method for the
-            resize convolutions in the UNet. Can be set to `"bilinear"`. Defaults
-            to "bilinear".
-        num_basis_functions (int, optional): Number of basis functions for the
-            low-rank likelihood. Defaults to `64`.
-        dim_lv (int, optional): Dimensionality of the latent variable. Setting to >0
-             constructs a latent neural process. Defaults to 0.
-        encoder_scales (float or tuple[float], optional): Initial value for the length
-            scales of the set convolutions for the context sets embeddings. Set to a tuple
-            equal to the number of context sets to use different values for each set.
-            Set to a single value to use the same value for all context sets.
-            Defaults to `1 / points_per_unit`.
-        encoder_scales_learnable (bool, optional): Whether the encoder SetConv
-            length scale(s) are learnable. Defaults to `False`.
-        decoder_scale (float, optional): Initial value for the length scale of the
-            set convolution in the decoder. Defaults to `1 / points_per_unit`.
-        decoder_scale_learnable (bool, optional): Whether the decoder SetConv
-            length scale(s) are learnable. Defaults to `False`.
-        aux_t_mlp_layers (tuple[int], optional): Widths of the layers of the MLP
-            for the target-specific auxiliary variable. Defaults to three layers of
-            width 128.
-        epsilon (float, optional): Epsilon added by the set convolutions before
-            dividing by the density channel. Defaults to `1e-2`.
-        dtype (dtype, optional): Data type.
-=======
     Multiple dispatch is implemented using ``plum`` to allow for re-using the
     model's forward prediction object when computing the logpdf, entropy, etc.
     Alternatively, the model can be run forwards with a ``Task`` object of data
@@ -199,7 +133,6 @@
         channel. Defaults to ``1e-2``.
     dtype : dtype, optional
         Data type.
->>>>>>> dc8d82be
     """
 
     @dispatch
@@ -302,14 +235,13 @@
 
         self.model = neural_process
 
-<<<<<<< HEAD
     @dispatch
     def __init__(self, model_ID: str):
         """Instantiate a model from a folder containing model weights and config."""
         super().__init__()
 
         self.load(model_ID)
-
+        
     @dispatch
     def __init__(
         self,
@@ -319,25 +251,7 @@
     ):
         """Instantiate a model from a folder containing model weights and config."""
         super().__init__(data_processor, task_loader)
-=======
-    @classmethod
-    def modify_task(cls, task):
-        """
-        Cast numpy arrays to TensorFlow or PyTorch tensors, add batch dim, and
-        mask NaNs.
-
-        Parameters
-        ----------
-        task : :class:`~.data.task.Task`
-            ...
-
-        Returns
-        -------
-        ...
-            ...
-        """
->>>>>>> dc8d82be
-
+        
         self.load(model_ID)
 
     def save(self, model_ID: str):
@@ -375,10 +289,23 @@
             raise NotImplementedError(f"Backend {backend.str} not supported.")
 
     @classmethod
-<<<<<<< HEAD
     def modify_task(cls, task):
-        """Cast numpy arrays to TensorFlow or PyTorch tensors, add batch dim, and mask NaNs"""
-
+    
+        """
+        Cast numpy arrays to TensorFlow or PyTorch tensors, add batch dim, and
+        mask NaNs.
+
+        Parameters
+        ----------
+        task : :class:`~.data.task.Task`
+            ...
+
+        Returns
+        -------
+        ...
+            ...
+        """
+ 
         if "target_nans_removed" not in task["ops"]:
             task = task.remove_nans_from_task_Y_t_if_present()
         if "batch_dim" not in task["ops"]:
@@ -395,35 +322,6 @@
         return task
 
     def __call__(self, task, n_samples=10, requires_grad=False):
-        """Compute ConvNP distribution."""
-        task = ConvNP.modify_task(task)
-=======
-    def check_task(cls, task: Task) -> Task:
-        """
-        Check that the task is compatible with the model.
-
-        Parameters
-        ----------
-        task : :class:`~.data.task.Task`
-            ...
-
-        Returns
-        -------
-        :class:`~.data.task.Task`
-            ...
-
-        Raises
-        ------
-        ValueError
-            If the task has been modified for a different model.
-        """
-        if task["flag"] is None:
-            task = cls.modify_task(task)
-        elif task["flag"] != "NPS":
-            raise ValueError(f"Task has been modified for {task['modify']}.")
-        return task
-
-    def __call__(self, task: Task, n_samples: int = 10, requires_grad: bool = False):
         """
         Compute ConvNP distribution.
 
@@ -441,8 +339,7 @@
         ...
             The ConvNP distribution.
         """
-        task = ConvNP.check_task(task)
->>>>>>> dc8d82be
+        task = ConvNP.modify_task(task)
         dist = run_nps_model(self.model, task, n_samples, requires_grad)
         return dist
 
@@ -977,170 +874,9 @@
 
 
 def concat_tasks(tasks: List[Task], multiple: int = 1) -> Task:
-<<<<<<< HEAD
     warnings.warn(
         "concat_tasks has been moved to deepsensor.data.task and will be removed from "
         "deepsensor.model.convnp in a future release.",
         FutureWarning,
     )
-    return deepsensor.data.task.concat_tasks(tasks, multiple)
-=======
-    """
-    Concatenate a list of tasks into a single task containing multiple batches.
-
-    ..
-        TODO:
-        - Consider moving to ``nps.py`` as this leverages ``neuralprocesses``
-          functionality.
-        - Raise error if ``aux_t`` values passed (not supported I don't think)
-
-    Parameters
-    ----------
-    tasks : List[Task]
-        List of tasks to concatenate into a single task.
-    multiple : int, optional
-        Contexts are padded to the smallest multiple of this number that is
-        greater than the number of contexts in each task. Defaults to 1
-        (padded to the largest number of contexts in the tasks). Setting to a
-        larger number will increase the amount of padding but decrease the
-        range of tensor shapes presented to the model, which simplifies the
-        computational graph in graph mode.
-
-    Returns
-    -------
-    merged_task : :class:`~.data.task.Task`
-        Task containing multiple batches.
-
-    Raises
-    ------
-    ValueError
-        If the tasks have different numbers of target sets.
-    ValueError
-        If the tasks have different numbers of targets.
-    ValueError
-        If the tasks have different types of target sets (gridded/non-gridded).
-    """
-    if len(tasks) == 1:
-        return tasks[0]
-
-    # Assert number of target sets equal
-    n_target_sets = [len(task["Y_t"]) for task in tasks]
-    if not all([n == n_target_sets[0] for n in n_target_sets]):
-        raise ValueError(
-            f"All tasks must have the same number of target sets to concatenate: got {n_target_sets}. "
-        )
-    n_target_sets = n_target_sets[0]
-
-    for target_set_i in range(n_target_sets):
-        # Raise error if target sets have different numbers of targets across tasks
-        n_target_obs = [task["Y_t"][target_set_i].size for task in tasks]
-        if not all([n == n_target_obs[0] for n in n_target_obs]):
-            raise ValueError(
-                f"All tasks must have the same number of targets to concatenate: got {n_target_sets}. "
-                "If you want to train using batches containing tasks with differing numbers of targets, "
-                "you can run the model individually over each task and average the losses."
-            )
-
-        # Raise error if target sets are different types (gridded/non-gridded) across tasks
-        if isinstance(tasks[0]["X_t"][target_set_i], tuple):
-            for task in tasks:
-                if not isinstance(task["X_t"][target_set_i], tuple):
-                    raise ValueError(
-                        "All tasks must have the same type of target set (gridded or non-gridded) "
-                        f"to concatenate. For target set {target_set_i}, got {type(task['X_t'][target_set_i])}."
-                    )
-
-    # For each task, store list of tuples of (x_c, y_c) (one tuple per context set)
-    contexts = []
-    for i, task in enumerate(tasks):
-        # Ensure converted to tensors with batch dims
-        task = ConvNP.modify_task(task)
-        tasks[i] = task
-
-        contexts_i = list(zip(task["X_c"], task["Y_c"]))
-        contexts.append(contexts_i)
-
-    # List of tuples of merged (x_c, y_c) along batch dim with padding
-    # (up to the smallest multiple of `multiple` greater than the number of contexts in each task)
-    merged_context = [
-        backend.nps.merge_contexts(
-            *[context_set for context_set in contexts_i], multiple=multiple
-        )
-        for contexts_i in zip(*contexts)
-    ]
-
-    merged_task = copy.deepcopy(tasks[0])
-
-    # Convert list of tuples of (x_c, y_c) to list of x_c and list of y_c
-    merged_task["X_c"] = [c[0] for c in merged_context]
-    merged_task["Y_c"] = [c[1] for c in merged_context]
-
-    # This assumes that all tasks have the same number of targets
-    for i in range(n_target_sets):
-        if isinstance(tasks[0]["X_t"][i], tuple):
-            # Target set is gridded with tuple of coords for `X_t`
-            merged_task["X_t"][i] = (
-                B.concat(*[t["X_t"][i][0] for t in tasks], axis=0),
-                B.concat(*[t["X_t"][i][1] for t in tasks], axis=0),
-            )
-        else:
-            # Target set is off-the-grid with tensor for `X_t`
-            merged_task["X_t"][i] = B.concat(*[t["X_t"][i] for t in tasks], axis=0)
-        merged_task["Y_t"][i] = B.concat(*[t["Y_t"][i] for t in tasks], axis=0)
-
-    merged_task["time"] = [t["time"] for t in tasks]
-
-    merged_task = Task(merged_task)
-
-    return merged_task
-
-
-def remove_nans_from_task_Y_t_if_present(task: Task) -> Tuple[Task, bool]:
-    """
-    Remove NaNs from the target data if present.
-
-    If NaNs are present in `task["Y_t"]`, remove them (and corresponding
-    `task["X_t"]`)
-
-    Parameters
-    ----------
-    task : :class:`~.data.task.Task`
-        The task to remove NaNs from.
-
-    Returns
-    -------
-    Tuple[:class:`~.data.task.Task`, bool]
-        The task with NaNs removed (if present), and a boolean indicating
-        whether NaNs were present in the task.
-    """
-    Y_t_nans_list = []
-    # First check whether there are any NaNs that we need to remove
-    nans_present = False
-    for Y_t_nans in Y_t_nans_list:
-        if B.any(Y_t_nans):
-            nans_present = True
-
-    if nans_present:
-        for i, (X, Y) in enumerate(zip(task["X_t"], task["Y_t"])):
-            Y = flatten_Y(Y)
-            Y_t_nans = B.any(B.isnan(Y), axis=0)  # shape (n_targets,)
-            Y_t_nans_list.append(Y_t_nans)
-
-    if not nans_present:
-        return task, False
-
-    # NaNs present in task - make deep copy and remove NaNs
-    task = copy.deepcopy(task)
-    for i, (X, Y, Y_t_nans) in enumerate(zip(task["X_t"], task["Y_t"], Y_t_nans_list)):
-        if B.any(Y_t_nans):
-            if isinstance(X, tuple):
-                # Gridded data
-                X = flatten_X(X)
-                Y = flatten_Y(Y)
-            task["X_t"][i] = X[:, ~Y_t_nans]
-            task["Y_t"][i] = Y[:, ~Y_t_nans]
-            if "Y_t_aux" in task.keys():
-                task["Y_t_aux"] = task["Y_t_aux"][:, ~Y_t_nans]
-
-    return task, True
->>>>>>> dc8d82be
+    return deepsensor.data.task.concat_tasks(tasks, multiple)