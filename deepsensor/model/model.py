--- conflicted
+++ resolved
@@ -733,8 +733,6 @@
             ValueError
                 If ``append_indexes`` are not all the same length as ``X_t``.
         """
-<<<<<<< HEAD
-=======
         
         # Get coordinate names of original unnormalised dataset.
         unnorm_coord_names = {
@@ -742,7 +740,6 @@
                 "x2": self.data_processor.raw_spatial_coord_names[1],
             }
 
->>>>>>> c7a6172d
 
         def get_patches_per_row(preds) -> int:
             """
@@ -758,14 +755,6 @@
             """
             patches_per_row = 0
             vars = list(preds[0][0].data_vars)
-<<<<<<< HEAD
-            var = vars[0]
-            y_val = preds[0][0][var].coords[unnorm_coord_names["x1"]].min()
-
-            for p in preds:
-                if p[0][var].coords[unnorm_coord_names["x1"]].min() == y_val:
-                    patches_per_row = patches_per_row + 1
-=======
             
             var = vars[0]  
             y_val = preds[0][0][var].coords[unnorm_coord_names['x1']].min()  
@@ -773,7 +762,6 @@
             for p in preds:
                 if p[0][var].coords[unnorm_coord_names['x1']].min() == y_val:
                     patches_per_row = patches_per_row + 1  
->>>>>>> c7a6172d
 
             return patches_per_row
 
@@ -805,49 +793,12 @@
 
             # Unnormalise coordinates of bounding boxes
             overlap_unnorm_xr = data_processor.unnormalise(overlap_norm_xr)
-<<<<<<< HEAD
-            unnorm_overlap_x1 = overlap_unnorm_xr.coords[
-                unnorm_coord_names["x1"]
-            ].values[1]
-            unnorm_overlap_x2 = overlap_unnorm_xr.coords[
-                unnorm_coord_names["x2"]
-            ].values[1]
-
-            # Find the position of these indices within the DataArray
-            x_overlap_index = int(
-                np.ceil(
-                    (
-                        np.argmin(
-                            np.abs(
-                                X_t_ds.coords[unnorm_coord_names["x1"]].values
-                                - unnorm_overlap_x1
-                            )
-                        )
-                        / 2
-                    )
-                )
-            )
-            y_overlap_index = int(
-                np.ceil(
-                    (
-                        np.argmin(
-                            np.abs(
-                                X_t_ds.coords[unnorm_coord_names["x2"]].values
-                                - unnorm_overlap_x2
-                            )
-                        )
-                        / 2
-                    )
-                )
-            )
-=======
             unnorm_overlap_x1 = overlap_unnorm_xr.coords[unnorm_coord_names['x1']].values[1]
             unnorm_overlap_x2 = overlap_unnorm_xr.coords[unnorm_coord_names['x2']].values[1]
 
             # Find the position of these indices within the DataArray
             x_overlap_index = int(np.ceil((np.argmin(np.abs(X_t_ds.coords[unnorm_coord_names['x1']].values - unnorm_overlap_x1))/2)))
             y_overlap_index = int(np.ceil((np.argmin(np.abs(X_t_ds.coords[unnorm_coord_names['x2']].values - unnorm_overlap_x2))/2)))
->>>>>>> c7a6172d
             xy_overlap = (x_overlap_index, y_overlap_index)
             return xy_overlap
 
@@ -876,35 +827,6 @@
             if len(args) == 1:
                 patch_coord = args
                 if x1:
-<<<<<<< HEAD
-                    coord_index = np.argmin(
-                        np.abs(
-                            X_t.coords[unnorm_coord_names["x1"]].values - patch_coord
-                        )
-                    )
-                else:
-                    coord_index = np.argmin(
-                        np.abs(
-                            X_t.coords[unnorm_coord_names["x2"]].values - patch_coord
-                        )
-                    )
-                return coord_index
-
-            elif len(args) == 2:
-                patch_x1, patch_x2 = args
-                x1_index = [
-                    np.argmin(
-                        np.abs(X_t.coords[unnorm_coord_names["x1"]].values - target_x1)
-                    )
-                    for target_x1 in patch_x1
-                ]
-                x2_index = [
-                    np.argmin(
-                        np.abs(X_t.coords[unnorm_coord_names["x2"]].values - target_x2)
-                    )
-                    for target_x2 in patch_x2
-                ]
-=======
                     coord_index = np.argmin(np.abs(X_t.coords[unnorm_coord_names['x1']].values - patch_coord))
                 else:
                     coord_index = np.argmin(np.abs(X_t.coords[unnorm_coord_names['x2']].values - patch_coord)) 
@@ -914,7 +836,6 @@
                 patch_x1, patch_x2 = args       
                 x1_index = [np.argmin(np.abs(X_t.coords[unnorm_coord_names['x1']].values - target_x1)) for target_x1 in patch_x1]           
                 x2_index = [np.argmin(np.abs(X_t.coords[unnorm_coord_names['x2']].values - target_x2)) for target_x2 in patch_x2]
->>>>>>> c7a6172d
                 return (x1_index, x2_index)
 
         def stitch_clipped_predictions(
@@ -940,21 +861,10 @@
                 Dictionary object containing the stitched model predictions.
             """
 
-<<<<<<< HEAD
-            data_x1 = (
-                X_t.coords[unnorm_coord_names["x1"]].min().values,
-                X_t.coords[unnorm_coord_names["x1"]].max().values,
-            )
-            data_x2 = (
-                X_t.coords[unnorm_coord_names["x2"]].min().values,
-                X_t.coords[unnorm_coord_names["x2"]].max().values,
-            )
-=======
 
             
             data_x1 = X_t.coords[unnorm_coord_names['x1']].min().values, X_t.coords[unnorm_coord_names['x1']].max().values
             data_x2 = X_t.coords[unnorm_coord_names['x2']].min().values, X_t.coords[unnorm_coord_names['x2']].max().values   
->>>>>>> c7a6172d
             data_x1_index, data_x2_index = get_index(data_x1, data_x2)
             patches_clipped = {var_name: [] for var_name in patch_preds[0].keys()}
 
@@ -962,23 +872,10 @@
                 for var_name, data_array in patch_pred.items():  # previously patch
                     if var_name in patch_pred:
                         # Get row/col index values of each patch
-<<<<<<< HEAD
-                        patch_x1 = (
-                            data_array.coords[unnorm_coord_names["x1"]].min().values,
-                            data_array.coords[unnorm_coord_names["x1"]].max().values,
-                        )
-                        patch_x2 = (
-                            data_array.coords[unnorm_coord_names["x2"]].min().values,
-                            data_array.coords[unnorm_coord_names["x2"]].max().values,
-                        )
-                        patch_x1_index, patch_x2_index = get_index(patch_x1, patch_x2)
-
-=======
                         patch_x1 = data_array.coords[unnorm_coord_names['x1']].min().values, data_array.coords[unnorm_coord_names['x1']].max().values
                         patch_x2 = data_array.coords[unnorm_coord_names['x2']].min().values, data_array.coords[unnorm_coord_names['x2']].max().values
                         patch_x1_index, patch_x2_index =  get_index(patch_x1, patch_x2)
                         
->>>>>>> c7a6172d
                         b_x1_min, b_x1_max = patch_overlap[0], patch_overlap[0]
                         b_x2_min, b_x2_max = patch_overlap[1], patch_overlap[1]
                         # Do not remove border for the patches along top and left of dataset
@@ -987,52 +884,14 @@
                             b_x2_min = 0
                         elif patch_x2_index[1] == data_x2_index[1]:
                             b_x2_max = 0
-<<<<<<< HEAD
-                            patch_row_prev = preds[i - 1]
-                            prev_patch_x2_max = get_index(
-                                int(
-                                    patch_row_prev[var_name]
-                                    .coords[unnorm_coord_names["x2"]]
-                                    .max()
-                                ),
-                                x1=False,
-                            )
-                            b_x2_min = (
-                                prev_patch_x2_max - patch_x2_index[0]
-                            ) - patch_overlap[1]
-=======
                             patch_row_prev = preds[i-1]
                             prev_patch_x2_max = get_index(int(patch_row_prev[var_name].coords[unnorm_coord_names['x2']].max()), x1 = False)
                             b_x2_min = (prev_patch_x2_max - patch_x2_index[0])-patch_overlap[1]
->>>>>>> c7a6172d
 
                         if patch_x1_index[0] == data_x1_index[0]:
                             b_x1_min = 0
                         elif abs(patch_x1_index[1] - data_x1_index[1]) < 2:
                             b_x1_max = 0
-<<<<<<< HEAD
-                            patch_prev = preds[i - patches_per_row]
-                            prev_patch_x1_max = get_index(
-                                int(
-                                    patch_prev[var_name]
-                                    .coords[unnorm_coord_names["x1"]]
-                                    .max()
-                                ),
-                                x1=True,
-                            )
-                            b_x1_min = (
-                                prev_patch_x1_max - patch_x1_index[0]
-                            ) - patch_overlap[0]
-
-                        patch_clip_x1_min = int(b_x1_min)
-                        patch_clip_x1_max = int(
-                            data_array.sizes[unnorm_coord_names["x1"]] - b_x1_max
-                        )
-                        patch_clip_x2_min = int(b_x2_min)
-                        patch_clip_x2_max = int(
-                            data_array.sizes[unnorm_coord_names["x2"]] - b_x2_max
-                        )
-=======
                             patch_prev = preds[i-patches_per_row]
                             prev_patch_x1_max = get_index(int(patch_prev[var_name].coords[unnorm_coord_names['x1']].max()), x1 = True)
                             b_x1_min = (prev_patch_x1_max - patch_x1_index[0])- patch_overlap[0]
@@ -1041,7 +900,6 @@
                         patch_clip_x1_max = int(data_array.sizes[unnorm_coord_names['x1']] - b_x1_max)
                         patch_clip_x2_min = int(b_x2_min)
                         patch_clip_x2_max = int(data_array.sizes[unnorm_coord_names['x2']] - b_x2_max)
->>>>>>> c7a6172d
 
                         patch_clip = data_array[
                             {
@@ -1095,7 +953,6 @@
         # Perform patchwise predictions
         preds = []
         for task in tasks:
-<<<<<<< HEAD
             bbox = task["bbox"]
 
             if bbox is None:
@@ -1105,29 +962,11 @@
                             'random' or None."
                 )
 
-=======
-            bbox = task['bbox']
->>>>>>> c7a6172d
             # Unnormalise coordinates of bounding box of patch
             x1 = xr.DataArray([bbox[0], bbox[1]], dims="x1", name="x1")
             x2 = xr.DataArray([bbox[2], bbox[3]], dims="x2", name="x2")
             bbox_norm = xr.Dataset(coords={"x1": x1, "x2": x2})
             bbox_unnorm = data_processor.unnormalise(bbox_norm)
-<<<<<<< HEAD
-            unnorm_bbox_x1 = (
-                bbox_unnorm[unnorm_coord_names["x1"]].values.min(),
-                bbox_unnorm[unnorm_coord_names["x1"]].values.max(),
-            )
-            unnorm_bbox_x2 = (
-                bbox_unnorm[unnorm_coord_names["x2"]].values.min(),
-                bbox_unnorm[unnorm_coord_names["x2"]].values.max(),
-            )
-
-            # Determine X_t for patch
-            task_extent_dict = {
-                unnorm_coord_names["x1"]: slice(unnorm_bbox_x1[0], unnorm_bbox_x1[1]),
-                unnorm_coord_names["x2"]: slice(unnorm_bbox_x2[0], unnorm_bbox_x2[1]),
-=======
             unnorm_bbox_x1 = bbox_unnorm[unnorm_coord_names['x1']].values.min(), bbox_unnorm[unnorm_coord_names['x1']].values.max()
             unnorm_bbox_x2 = bbox_unnorm[unnorm_coord_names['x2']].values.min(), bbox_unnorm[unnorm_coord_names['x2']].values.max()
             
@@ -1135,7 +974,6 @@
             task_extent_dict = {
                 unnorm_coord_names['x1']: slice(unnorm_bbox_x1[0], unnorm_bbox_x1[1]),
                 unnorm_coord_names['x2']: slice(unnorm_bbox_x2[0], unnorm_bbox_x2[1])
->>>>>>> c7a6172d
             }
             task_X_t = X_t.sel(**task_extent_dict)
 
@@ -1144,17 +982,6 @@
             # Append patchwise DeepSensor prediction object to list
             preds.append(pred)
 
-<<<<<<< HEAD
-        overlap_norm = tuple(
-            patch - stride for patch, stride in zip(patch_size, stride)
-        )
-        patch_overlap_unnorm = get_patch_overlap(overlap_norm, data_processor, X_t)
-        patches_per_row = get_patches_per_row(preds)
-        stitched_prediction = stitch_clipped_predictions(
-            preds, patch_overlap_unnorm, patches_per_row
-        )
-
-=======
         
         overlap_norm = tuple(patch - stride for patch, stride in zip(patch_size, stride_size))
         patch_overlap_unnorm = get_patch_overlap(overlap_norm, data_processor, X_t)
@@ -1162,7 +989,6 @@
         patches_per_row = get_patches_per_row(preds)
         stitched_prediction = stitch_clipped_predictions(preds, patch_overlap_unnorm, patches_per_row)
         
->>>>>>> c7a6172d
         ## Cast prediction into DeepSensor.Prediction object.
         # TODO make this into seperate method.
         prediction = copy.deepcopy(preds[0])
@@ -1171,16 +997,7 @@
         for var_name_copy, data_array_copy in prediction.items():
 
             # set x and y coords
-<<<<<<< HEAD
-            stitched_preds = xr.Dataset(
-                coords={
-                    "x1": X_t[unnorm_coord_names["x1"]],
-                    "x2": X_t[unnorm_coord_names["x2"]],
-                }
-            )
-=======
             stitched_preds = xr.Dataset(coords={'x1': X_t[unnorm_coord_names['x1']], 'x2': X_t[unnorm_coord_names['x2']]})
->>>>>>> c7a6172d
 
             # Set time to same as patched prediction
             stitched_preds["time"] = data_array_copy["time"]
