from deepsensor.data.loader import TaskLoader
from deepsensor.data.processor import (
    DataProcessor,
    process_X_mask_for_X,
    xarray_to_coord_array_normalised,
    mask_coord_array_normalised,
)
from deepsensor.model.pred import (
    Prediction,
    increase_spatial_resolution,
    infer_prediction_modality_from_X_t,
)
from deepsensor.data.task import Task

from typing import List, Union, Optional, Tuple
import copy

import time
from tqdm import tqdm

import numpy as np
import pandas as pd
import xarray as xr
import lab as B

# For dispatching with TF and PyTorch model types when they have not yet been loaded.
# See https://beartype.github.io/plum/types.html#moduletype


class ProbabilisticModel:
    """
    Base class for probabilistic model used for DeepSensor.
    Ensures a set of methods required for DeepSensor
    are implemented by specific model classes that inherit from it.
    """

    def mean(self, task: Task, *args, **kwargs):
        """
        Computes the model mean prediction over target points based on given context
        data.

        Args:
            task (:class:`~.data.task.Task`):
                Task containing context data.

        Returns:
            :class:`numpy:numpy.ndarray`: Mean prediction over target points.

        Raises:
            NotImplementedError
                If not implemented by child class.
        """
        raise NotImplementedError()

    def variance(self, task: Task, *args, **kwargs):
        """
        Model marginal variance over target points given context points.
        Shape (N,).

        Args:
            task (:class:`~.data.task.Task`):
                Task containing context data.

        Returns:
            :class:`numpy:numpy.ndarray`: Marginal variance over target points.

        Raises:
            NotImplementedError
                If not implemented by child class.
        """
        raise NotImplementedError()

    def std(self, task: Task):
        """
        Model marginal standard deviation over target points given context
        points. Shape (N,).

        Args:
            task (:class:`~.data.task.Task`):
                Task containing context data.

        Returns:
            :class:`numpy:numpy.ndarray`: Marginal standard deviation over target points.
        """
        var = self.variance(task)
        return var**0.5

    def stddev(self, *args, **kwargs):
        return self.std(*args, **kwargs)

    def covariance(self, task: Task, *args, **kwargs):
        """
        Computes the model covariance matrix over target points based on given
        context data. Shape (N, N).

        Args:
            task (:class:`~.data.task.Task`):
                Task containing context data.

        Returns:
            :class:`numpy:numpy.ndarray`: Covariance matrix over target points.

        Raises:
            NotImplementedError
                If not implemented by child class.
        """
        raise NotImplementedError()

    def mean_marginal_entropy(self, task: Task, *args, **kwargs):
        """
        Computes the mean marginal entropy over target points based on given
        context data.

        .. note::
            Note: Getting a vector of marginal entropies would be useful too.


        Args:
            task (:class:`~.data.task.Task`):
                Task containing context data.

        Returns:
            float: Mean marginal entropy over target points.

        Raises:
            NotImplementedError
                If not implemented by child class.
        """
        raise NotImplementedError()

    def joint_entropy(self, task: Task, *args, **kwargs):
        """
        Computes the model joint entropy over target points based on given
        context data.


        Args:
            task (:class:`~.data.task.Task`):
                Task containing context data.

        Returns:
            float: Joint entropy over target points.

        Raises:
            NotImplementedError
                If not implemented by child class.
        """
        raise NotImplementedError()

    def logpdf(self, task: Task, *args, **kwargs):
        """
        Computes the joint model logpdf over target points based on given
        context data.

        Args:
            task (:class:`~.data.task.Task`):
                Task containing context data.

        Returns:
            float: Joint logpdf over target points.

        Raises:
            NotImplementedError
                If not implemented by child class.
        """
        raise NotImplementedError()

    def loss(self, task: Task, *args, **kwargs):
        """
        Computes the model loss over target points based on given context data.

        Args:
            task (:class:`~.data.task.Task`):
                Task containing context data.

        Returns:
            float: Loss over target points.

        Raises:
            NotImplementedError
                If not implemented by child class.
        """
        raise NotImplementedError()

    def sample(self, task: Task, n_samples=1, *args, **kwargs):
        """
        Draws ``n_samples`` joint samples over target points based on given
        context data. Returned shape is ``(n_samples, n_target)``.


        Args:
            task (:class:`~.data.task.Task`):
                Task containing context data.
            n_samples (int, optional):
                Number of samples to draw. Defaults to 1.

        Returns:
            tuple[:class:`numpy:numpy.ndarray`]: Joint samples over target points.

        Raises:
            NotImplementedError
                If not implemented by child class.
        """
        raise NotImplementedError()


class DeepSensorModel(ProbabilisticModel):
    """
    Implements DeepSensor prediction functionality of a ProbabilisticModel.
    Allows for outputting an xarray object containing on-grid predictions or a
    pandas object containing off-grid predictions.

    Args:
        data_processor (:class:`~.data.processor.DataProcessor`):
            DataProcessor object, used to unnormalise predictions.
        task_loader (:class:`~.data.loader.TaskLoader`):
            TaskLoader object, used to determine target variables for unnormalising.
    """

    N_mixture_components = 1  # Number of mixture components for mixture likelihoods

    def __init__(
        self,
        data_processor: Optional[DataProcessor] = None,
        task_loader: Optional[TaskLoader] = None,
    ):
        self.task_loader = task_loader
        self.data_processor = data_processor

    def predict(
        self,
        tasks: Union[List[Task], Task],
        X_t: Union[
            xr.Dataset,
            xr.DataArray,
            pd.DataFrame,
            pd.Series,
            pd.Index,
            np.ndarray,
        ],
        X_t_mask: Optional[Union[xr.Dataset, xr.DataArray]] = None,
        X_t_is_normalised: bool = False,
        aux_at_targets_override: Union[xr.Dataset, xr.DataArray] = None,
        aux_at_targets_override_is_normalised: bool = False,
        resolution_factor: int = 1,
        pred_params: tuple[str] = ("mean", "std"),
        n_samples: int = 0,
        ar_sample: bool = False,
        ar_subsample_factor: int = 1,
        unnormalise: bool = True,
        seed: int = 0,
        append_indexes: dict = None,
        progress_bar: int = 0,
        verbose: bool = False,
    ) -> Prediction:
        """
        Predict on a regular grid or at off-grid locations.

        Args:
            tasks (List[Task] | Task):
                List of tasks containing context data.
            X_t (:class:`xarray.Dataset` | :class:`xarray.DataArray` | :class:`pandas.DataFrame` | :class:`pandas.Series` | :class:`pandas.Index` | :class:`numpy:numpy.ndarray`):
                Target locations to predict at. Can be an xarray object
                containingon-grid locations or a pandas object containing off-grid locations.
            X_t_mask: :class:`xarray.Dataset` | :class:`xarray.DataArray`, optional
                2D mask to apply to gridded ``X_t`` (zero/False will be NaNs). Will be interpolated
                to the same grid as ``X_t``. Default None (no mask).
            X_t_is_normalised (bool):
                Whether the ``X_t`` coords are normalised. If False, will normalise
                the coords before passing to model. Default ``False``.
            aux_at_targets_override (:class:`xarray.Dataset` | :class:`xarray.DataArray`):
                Optional auxiliary xarray data to override from the task_loader.
            aux_at_targets_override_is_normalised (bool):
                Whether the `aux_at_targets_override` coords are normalised.
                If False, the DataProcessor will normalise the coords before passing to model.
                Default False.
            pred_params (tuple[str]):
                Tuple of prediction parameters to return. The strings refer to methods
                of the model class which will be called and stored in the Prediction object.
                Default ("mean", "std").
            resolution_factor (float):
                Optional factor to increase the resolution of the target grid
                by. E.g. 2 will double the target resolution, 0.5 will halve
                it.Applies to on-grid predictions only. Default 1.
            n_samples (int):
                Number of joint samples to draw from the model. If 0, will not
                draw samples. Default 0.
            ar_sample (bool):
                Whether to use autoregressive sampling. Default ``False``.
            unnormalise (bool):
                Whether to unnormalise the predictions. Only works if ``self``
                hasa ``data_processor`` and ``task_loader`` attribute. Default
                ``True``.
            seed (int):
                Random seed for deterministic sampling. Default 0.
            append_indexes (dict):
                Dictionary of index metadata to append to pandas indexes in the
                off-grid case. Default ``None``.
            progress_bar (int):
                Whether to display a progress bar over tasks. Default 0.
            verbose (bool):
                Whether to print time taken for prediction. Default ``False``.

        Returns:
            :class:`~.model.pred.Prediction`):
                A `dict`-like object mapping from target variable IDs to xarray or pandas objects
                containing model predictions.
                - If ``X_t`` is a pandas object, returns pandas objects
                containing off-grid predictions.
                - If ``X_t`` is an xarray object, returns xarray object
                containing on-grid predictions.
                - If ``n_samples`` == 0, returns only mean and std predictions.
                - If ``n_samples`` > 0, returns mean, std and samples
                predictions.

        Raises:
            ValueError
                If ``X_t`` is not an xarray object and
                ``resolution_factor`` is not 1 or ``ar_subsample_factor`` is
                not 1.
            ValueError
                If ``X_t`` is not a pandas object and ``append_indexes`` is not
                ``None``.
            ValueError
                If ``X_t`` is not an xarray, pandas or numpy object.
            ValueError
                If ``append_indexes`` are not all the same length as ``X_t``.
        """
        tic = time.time()
        mode = infer_prediction_modality_from_X_t(X_t)
        if not isinstance(X_t, (xr.DataArray, xr.Dataset)):
            if resolution_factor != 1:
                raise ValueError(
                    "resolution_factor can only be used with on-grid predictions."
                )
            if ar_subsample_factor != 1:
                raise ValueError(
                    "ar_subsample_factor can only be used with on-grid predictions."
                )
        if not isinstance(X_t, (pd.DataFrame, pd.Series, pd.Index, np.ndarray)):
            if append_indexes is not None:
                raise ValueError(
                    "append_indexes can only be used with off-grid predictions."
                )
        if mode == "off-grid" and X_t_mask is not None:
            # TODO: Unit test this
            raise ValueError("X_t_mask can only be used with on-grid predictions.")
        if ar_sample and n_samples < 1:
            raise ValueError("Must pass `n_samples` > 0 to use `ar_sample`.")

        if type(tasks) is Task:
            tasks = [tasks]

        if n_samples >= 1:
            B.set_random_seed(seed)
            np.random.seed(seed)

        dates = [task["time"] for task in tasks]

        # Flatten tuple of tuples to single list
        target_var_IDs = [
            var_ID for set in self.task_loader.target_var_IDs for var_ID in set
        ]

        # TODO consider removing this logic, can we just depend on the dim names in X_t?
        if not unnormalise:
            coord_names = {"x1": "x1", "x2": "x2"}
        elif unnormalise:
            coord_names = {
                "x1": self.data_processor.raw_spatial_coord_names[0],
                "x2": self.data_processor.raw_spatial_coord_names[1],
            }

        ### Pre-process X_t if necessary (TODO consider moving this to Prediction class)
        if isinstance(X_t, pd.Index):
            X_t = pd.DataFrame(index=X_t)
        elif isinstance(X_t, np.ndarray):
            # Convert to empty dataframe with normalised or unnormalised coord names
            if X_t_is_normalised:
                index_names = ["x1", "x2"]
            else:
                index_names = self.data_processor.raw_spatial_coord_names
            X_t = pd.DataFrame(X_t.T, columns=index_names)
            X_t = X_t.set_index(index_names)
        elif isinstance(X_t, (xr.DataArray, xr.Dataset)):
            # Remove time dimension if present
            if "time" in X_t.coords:
                X_t = X_t.isel(time=0).drop("time")

        if mode == "off-grid" and append_indexes is not None:
            # Check append_indexes are all same length as X_t
            if append_indexes is not None:
                for idx, vals in append_indexes.items():
                    if len(vals) != len(X_t):
                        raise ValueError(
                            f"append_indexes[{idx}] must be same length as X_t, got {len(vals)} and {len(X_t)} respectively."
                        )
            X_t = X_t.reset_index()
            X_t = pd.concat([X_t, pd.DataFrame(append_indexes)], axis=1)
            X_t = X_t.set_index(list(X_t.columns))

        if X_t_is_normalised:
            X_t_normalised = X_t
            # Unnormalise coords to use for xarray/pandas objects for storing predictions
            X_t = self.data_processor.map_coords(X_t, unnorm=True)
        elif not X_t_is_normalised:
            # Normalise coords to use for model
            X_t_normalised = self.data_processor.map_coords(X_t)

        if mode == "on-grid":
            if resolution_factor != 1:
                X_t_normalised = increase_spatial_resolution(
                    X_t_normalised, resolution_factor
                )
                X_t = increase_spatial_resolution(
                    X_t, resolution_factor, coord_names=coord_names
                )
            if X_t_mask is not None:
                X_t_mask = process_X_mask_for_X(X_t_mask, X_t)
                X_t_mask_normalised = self.data_processor.map_coords(X_t_mask)
                X_t_arr = xarray_to_coord_array_normalised(X_t_normalised)
                # Remove points that lie outside the mask
                X_t_arr = mask_coord_array_normalised(X_t_arr, X_t_mask_normalised)
            else:
                X_t_arr = (
                    X_t_normalised["x1"].values,
                    X_t_normalised["x2"].values,
                )
        elif mode == "off-grid":
            X_t_arr = X_t_normalised.reset_index()[["x1", "x2"]].values.T

        if isinstance(X_t_arr, tuple):
            target_shape = (len(X_t_arr[0]), len(X_t_arr[1]))
        else:
            target_shape = (X_t_arr.shape[1],)

        if not unnormalise:
            X_t = X_t_normalised

        if "mixture_probs" in pred_params:
            # Store each mixture component separately w/o overriding pred_params
            pred_params_to_store = copy.deepcopy(pred_params)
            pred_params_to_store.remove("mixture_probs")
            for component_i in range(self.N_mixture_components):
                pred_params_to_store.append(f"mixture_probs_{component_i}")
        else:
            pred_params_to_store = pred_params

        # Dict to store predictions for each target variable
        pred = Prediction(
            target_var_IDs,
            pred_params_to_store,
            dates,
            X_t,
            X_t_mask,
            coord_names,
            n_samples=n_samples,
        )

        def unnormalise_pred_array(arr, **kwargs):
            """Unnormalise an (N_dims, N_targets) array of predictions."""
            var_IDs_flattened = [
                var_ID
                for var_IDs in self.task_loader.target_var_IDs
                for var_ID in var_IDs
            ]
            assert arr.shape[0] == len(
                var_IDs_flattened
            ), f"{arr.shape[0]} != {len(var_IDs_flattened)}"
            for i, var_ID in enumerate(var_IDs_flattened):
                arr[i] = self.data_processor.map_array(
                    arr[i],
                    var_ID,
                    method=self.data_processor.config[var_ID]["method"],
                    unnorm=True,
                    **kwargs,
                )
            return arr

        # Don't change tasks by reference when overriding target locations
        # TODO consider not copying tasks by default for efficiency
        tasks = copy.deepcopy(tasks)

        if self.task_loader.aux_at_targets is not None:
            if aux_at_targets_override is not None:
                aux_at_targets = aux_at_targets_override
                if not aux_at_targets_override_is_normalised:
                    # Assumes using default normalisation method
                    aux_at_targets = self.data_processor(
                        aux_at_targets, assert_computed=True
                    )
            else:
                aux_at_targets = self.task_loader.aux_at_targets

        for task in tqdm(tasks, position=0, disable=progress_bar < 1, leave=True):
            task["X_t"] = [X_t_arr for _ in range(len(self.task_loader.target_var_IDs))]

            # If passing auxiliary data, need to sample it at target locations
            if self.task_loader.aux_at_targets is not None:
                aux_at_targets_sliced = self.task_loader.time_slice_variable(
                    aux_at_targets, task["time"]
                )
                task["Y_t_aux"] = self.task_loader.sample_offgrid_aux(
                    X_t_arr, aux_at_targets_sliced
                )

            prediction_arrs = {}
            prediction_methods = {}
            for param in pred_params:
                try:
                    method = getattr(self, param)
                    prediction_methods[param] = method
                except AttributeError:
                    raise AttributeError(
                        f"Prediction method {param} not found in model class."
                    )
            if n_samples >= 1:
                B.set_random_seed(seed)
                np.random.seed(seed)
                if ar_sample:
                    sample_method = getattr(self, "ar_sample")
                    sample_args = {
                        "n_samples": n_samples,
                        "ar_subsample_factor": ar_subsample_factor,
                    }
                else:
                    sample_method = getattr(self, "sample")
                    sample_args = {"n_samples": n_samples}

            # If `DeepSensor` model child has been sub-classed with a `__call__` method,
            # we assume this is a distribution-like object that can be used to compute
            # mean, std and samples. Otherwise, run the model with `Task` for each prediction type.
            if hasattr(self, "__call__"):
                # Run model forwards once to generate output distribution, which we re-use
                dist = self(task, n_samples=n_samples)
                for param, method in prediction_methods.items():
                    prediction_arrs[param] = method(dist)
                if n_samples >= 1 and not ar_sample:
                    samples_arr = sample_method(dist, **sample_args)
                    # samples_arr = samples_arr.reshape((n_samples, len(target_var_IDs), *target_shape))
                    prediction_arrs["samples"] = samples_arr
                elif n_samples >= 1 and ar_sample:
                    # Can't draw AR samples from distribution object, need to re-run with task
                    samples_arr = sample_method(task, **sample_args)
                    samples_arr = samples_arr.reshape(
                        (n_samples, len(target_var_IDs), *target_shape)
                    )
                    prediction_arrs["samples"] = samples_arr
            else:
                # Re-run model for each prediction type
                for param, method in prediction_methods.items():
                    prediction_arrs[param] = method(task)
                if n_samples >= 1:
                    samples_arr = sample_method(task, **sample_args)
                    if ar_sample:
                        samples_arr = samples_arr.reshape(
                            (n_samples, len(target_var_IDs), *target_shape)
                        )
                    prediction_arrs["samples"] = samples_arr

            # Concatenate multi-target predictions
            for param, arr in prediction_arrs.items():
                if isinstance(arr, (list, tuple)):
                    if param != "samples":
                        concat_axis = 0
                    elif param == "samples":
                        # Axis 0 is sample dim, axis 1 is variable dim
                        concat_axis = 1
                    prediction_arrs[param] = np.concatenate(arr, axis=concat_axis)

            # Unnormalise predictions
            for param, arr in prediction_arrs.items():
                # TODO make class attributes?
                scale_and_offset_params = ["mean"]
                scale_only_params = ["std"]
                scale_squared_only_params = ["variance"]
                if unnormalise:
                    if param == "samples":
                        for sample_i in range(n_samples):
                            prediction_arrs["samples"][sample_i] = (
                                unnormalise_pred_array(
                                    prediction_arrs["samples"][sample_i]
                                )
                            )
                    elif param in scale_and_offset_params:
                        prediction_arrs[param] = unnormalise_pred_array(arr)
                    elif param in scale_only_params:
                        prediction_arrs[param] = unnormalise_pred_array(
                            arr, add_offset=False
                        )
                    elif param in scale_squared_only_params:
                        # This is a horrible hack to repeat the scaling operation of the linear
                        #   transform twice s.t. new_var = scale ^ 2 * var
                        prediction_arrs[param] = unnormalise_pred_array(
                            arr, add_offset=False
                        )
                        prediction_arrs[param] = unnormalise_pred_array(
                            prediction_arrs[param], add_offset=False
                        )
                    else:
                        # Assume prediction parameters not captured above are dimensionless
                        #   quantities like probabilities and should not be unnormalised
                        pass

            # Assign predictions to Prediction object
            for param, arr in prediction_arrs.items():
                if param != "mixture_probs":
                    pred.assign(param, task["time"], arr)
                elif param == "mixture_probs":
                    assert arr.shape[0] == self.N_mixture_components, (
                        f"Number of mixture components ({arr.shape[0]}) does not match "
                        f"model attribute N_mixture_components ({self.N_mixture_components})."
                    )
                    for component_i, probs in enumerate(arr):
                        pred.assign(f"{param}_{component_i}", task["time"], probs)

        if verbose:
            dur = time.time() - tic
            print(f"Done in {np.floor(dur / 60)}m:{dur % 60:.0f}s.\n")

        return pred


    def predict_patch(
        self,
        tasks: Union[List[Task], Task],
        X_t: Union[
            xr.Dataset,
            xr.DataArray,
            pd.DataFrame,
            pd.Series,
            pd.Index,
            np.ndarray,
        ],
        data_processor: Union[
            xr.DataArray,
            xr.Dataset,
            pd.DataFrame,
            List[Union[xr.DataArray, xr.Dataset, pd.DataFrame]],
        ],
        X_t_mask: Optional[Union[xr.Dataset, xr.DataArray]] = None,
        X_t_is_normalised: bool = False,
        aux_at_targets_override: Union[xr.Dataset, xr.DataArray] = None,
        aux_at_targets_override_is_normalised: bool = False,
        resolution_factor: int = 1,
        pred_params: tuple[str] = ("mean", "std"),
        n_samples: int = 0,
        ar_sample: bool = False,
        ar_subsample_factor: int = 1,
        unnormalise: bool = False,
        seed: int = 0,
        append_indexes: dict = None,
        progress_bar: int = 0,
        verbose: bool = False,

    ) -> Prediction:
        """
        Predict on a regular grid or at off-grid locations.

        Args:
            tasks (List[Task] | Task):
                List of tasks containing context data.
            data_processor (:class:`~.data.processor.DataProcessor`):
                Used for unnormalising the coordinates of the bounding boxes of patches.
            X_t (:class:`xarray.Dataset` | :class:`xarray.DataArray` | :class:`pandas.DataFrame` | :class:`pandas.Series` | :class:`pandas.Index` | :class:`numpy:numpy.ndarray`):
                Target locations to predict at. Can be an xarray object
                containingon-grid locations or a pandas object containing off-grid locations.
            X_t_mask: :class:`xarray.Dataset` | :class:`xarray.DataArray`, optional
                2D mask to apply to gridded ``X_t`` (zero/False will be NaNs). Will be interpolated
                to the same grid as ``X_t``. Default None (no mask).
            X_t_is_normalised (bool):
                Whether the ``X_t`` coords are normalised. If False, will normalise
                the coords before passing to model. Default ``False``.
            aux_at_targets_override (:class:`xarray.Dataset` | :class:`xarray.DataArray`):
                Optional auxiliary xarray data to override from the task_loader.
            aux_at_targets_override_is_normalised (bool):
                Whether the `aux_at_targets_override` coords are normalised.
                If False, the DataProcessor will normalise the coords before passing to model.
                Default False.
            pred_params (tuple[str]):
                Tuple of prediction parameters to return. The strings refer to methods
                of the model class which will be called and stored in the Prediction object.
                Default ("mean", "std").
            resolution_factor (float):
                Optional factor to increase the resolution of the target grid
                by. E.g. 2 will double the target resolution, 0.5 will halve
                it.Applies to on-grid predictions only. Default 1.
            n_samples (int):
                Number of joint samples to draw from the model. If 0, will not
                draw samples. Default 0.
            ar_sample (bool):
                Whether to use autoregressive sampling. Default ``False``.
            unnormalise (bool):
                Whether to unnormalise the predictions. Only works if ``self``
                hasa ``data_processor`` and ``task_loader`` attribute. Default
                ``True``.
            seed (int):
                Random seed for deterministic sampling. Default 0.
            append_indexes (dict):
                Dictionary of index metadata to append to pandas indexes in the
                off-grid case. Default ``None``.
            progress_bar (int):
                Whether to display a progress bar over tasks. Default 0.
            verbose (bool):
                Whether to print time taken for prediction. Default ``False``.

        Returns:
            :class:`~.model.pred.Prediction`):
                A `dict`-like object mapping from target variable IDs to xarray or pandas objects
                containing model predictions.
                - If ``X_t`` is a pandas object, returns pandas objects
                containing off-grid predictions.
                - If ``X_t`` is an xarray object, returns xarray object
                containing on-grid predictions.
                - If ``n_samples`` == 0, returns only mean and std predictions.
                - If ``n_samples`` > 0, returns mean, std and samples
                predictions.

        Raises:
            ValueError
                If ``X_t`` is not an xarray object and
                ``resolution_factor`` is not 1 or ``ar_subsample_factor`` is
                not 1.
            ValueError
                If ``X_t`` is not a pandas object and ``append_indexes`` is not
                ``None``.
            ValueError
                If ``X_t`` is not an xarray, pandas or numpy object.
            ValueError
                If ``append_indexes`` are not all the same length as ``X_t``.
        """
        # Get coordinate names of original unnormalised dataset.
        orig_x1_name = data_processor.x1_name
        orig_x2_name = data_processor.x2_name
        
        def get_patches_per_row(preds) -> int:
            """
            Calculate number of patches per row. 
            Required to stitch patches back together. 
            Args:
                preds (List[class:`~.model.pred.Prediction`]):
                        A list of `dict`-like objects containing patchwise predictions.
            
            Returns:
                patches_per_row: int
                    Number of patches per row.
            """   
            patches_per_row = 0
            vars = list(preds[0][0].data_vars)
            var = vars[0]    
            x1_val = preds[0][0][var].coords[orig_x1_name].min()  
              
            for pred in preds:
                if pred[0][var].coords[orig_x1_name].min() == x1_val:
                    patches_per_row = patches_per_row + 1  

            return patches_per_row


         
        def get_patch_overlap(overlap_norm, data_processor, X_t_ds, x1_ascend, x2_ascend) -> int:
            """
            Calculate overlap between adjacent patches in pixels. 
            
            Parameters
            ----------
            overlap_norm : tuple[float]. 
                Normalised size of overlap in x1/x2.
            
            data_processor (:class:`~.data.processor.DataProcessor`):
                Used for unnormalising the coordinates of the bounding boxes of patches. 

            X_t_ds (:class:`xarray.Dataset` | :class:`xarray.DataArray` | :class:`pandas.DataFrame` | :class:`pandas.Series` | :class:`pandas.Index` | :class:`numpy:numpy.ndarray`):
                Data array containing target locations to predict at. 
            
            x1_ascend : str:
                Boolean defining whether the x1 coords ascend (increase) from top to bottom, default = True. 
            
            x2_ascend : str:
                Boolean defining whether the x2 coords ascend (increase) from left to right, default = True. 
            
            Returns
            -------
            patch_overlap : tuple (int)
                Unnormalised size of overlap between adjacent patches. 
            """
            # Todo- check if there is simplier and more robust way to convert overlap into pixels. 
            # Place x1/x2 overlap values in Xarray to pass into unnormalise()
            overlap_list = [0, overlap_norm[0], 0, overlap_norm[1]]
            x1 = xr.DataArray([overlap_list[0], overlap_list[1]], dims='x1', name='x1')
            x2 = xr.DataArray([overlap_list[2], overlap_list[3]], dims='x2', name='x2')
            overlap_norm_xr = xr.Dataset(coords={'x1': x1, 'x2': x2})
            
            # Unnormalise coordinates of bounding boxes
            overlap_unnorm_xr = data_processor.unnormalise(overlap_norm_xr)

            unnorm_overlap_x1 = overlap_unnorm_xr.coords[orig_x1_name].values[1]
            unnorm_overlap_x2 = overlap_unnorm_xr.coords[orig_x2_name].values[1]

            # Find size of overlap for x1/x2 in pixels
            if x1_ascend:
                x1_overlap_index = int(np.ceil((np.argmin(np.abs(X_t_ds.coords[orig_x1_name].values - unnorm_overlap_x1))/2)))
            else:
                x1_overlap_index = int(np.floor((X_t_ds.coords[orig_x1_name].values.size- int(np.ceil((np.argmin(np.abs(X_t_ds.coords[orig_x1_name].values- unnorm_overlap_x1))))))/2))
            if x2_ascend:
                x2_overlap_index = int(np.ceil((np.argmin(np.abs(X_t_ds.coords[orig_x2_name].values - unnorm_overlap_x2))/2)))
            else:
                x2_overlap_index = int(np.floor((X_t_ds.coords[orig_x2_name].values.size- int(np.ceil((np.argmin(np.abs(X_t_ds.coords[orig_x2_name].values- unnorm_overlap_x2))))))/2))

            x1_x2_overlap = (x1_overlap_index, x2_overlap_index)

            return x1_x2_overlap

        def get_index(*args, x1 = True) -> Union[int, Tuple[List[int], List[int]]]:
            """
            Convert coordinates into pixel row/column (index).
            
            Parameters
            ----------
            args : tuple
                If one argument (numeric), it represents the coordinate value.
                If two arguments (lists), they represent lists of coordinate values.

            x1 : bool, optional
                If True, compute index for x1 (default is True).
            
            Returns
            -------
                Union[int, Tuple[List[int], List[int]]]
                If one argument is provided and x1 is True or False, returns the index position.
                If two arguments are provided, returns a tuple containing two lists:
                - First list: indices corresponding to x1 coordinates.
                - Second list: indices corresponding to x2 coordinates.  

            """
            if len(args) == 1:
                patch_coord = args
                if x1:
                    coord_index = np.argmin(np.abs(X_t.coords[orig_x1_name].values - patch_coord))
                else:
                    coord_index = np.argmin(np.abs(X_t.coords[orig_x2_name].values - patch_coord)) 
                return coord_index

            elif len(args) == 2:
                patch_x1, patch_x2 = args       
                x1_index = [np.argmin(np.abs(X_t.coords[orig_x1_name].values - target_x1)) for target_x1 in patch_x1]           
                x2_index = [np.argmin(np.abs(X_t.coords[orig_x2_name].values - target_x2)) for target_x2 in patch_x2]
                return (x1_index, x2_index)
            
        
        def stitch_clipped_predictions(patch_preds, patch_overlap, patches_per_row, x1_ascend=True, x2_ascend=True) -> dict:
            """
            Stitch patchwise predictions to form prediction at original extent. 

            Parameters
            ----------
            patch_preds : list (class:`~.model.pred.Prediction`)
                List of patchwise predictions
            
            patch_overlap: int
                Overlap between adjacent patches in pixels.
            
            patches_per_row: int
                Number of patchwise predictions in each row.
            
            x1_ascend : str
                Boolean defining whether the x1 coords ascend (increase) from top to bottom, default = True. 
            
            x2_ascend : str
                Boolean defining whether the x2 coords ascend (increase) from left to right, default = True. 
           
            Returns
            -------
            combined: dict
                Dictionary object containing the stitched model predictions.
            """

            # Get row/col index values of X_t. Order depends on whether coordinate is ascending or descending.
            if x1_ascend:
                data_x1 = X_t.coords[orig_x1_name].min().values, X_t.coords[orig_x1_name].max().values
            else: 
                data_x1 = X_t.coords[orig_x1_name].max().values, X_t.coords[orig_x1_name].min().values
            if x2_ascend:
                data_x2 = X_t.coords[orig_x2_name].min().values, X_t.coords[orig_x2_name].max().values
            else:
                data_x2 = X_t.coords[orig_x2_name].max().values, X_t.coords[orig_x2_name].min().values

            data_x1_index, data_x2_index = get_index(data_x1, data_x2)
            patches_clipped = {var_name: [] for var_name in patch_preds[0].keys()}

            for i, patch_pred in enumerate(patch_preds):
                for var_name, data_array in patch_pred.items(): #previously patch
                    if var_name in patch_pred:
                        # Get row/col index values of each patch. Order depends on whether coordinate is ascending or descending.
                        if x1_ascend:                      
                            patch_x1 = data_array.coords[orig_x1_name].min().values, data_array.coords[orig_x1_name].max().values
                        else:
                            patch_x1 = data_array.coords[orig_x1_name].max().values, data_array.coords[orig_x1_name].min().values
                        if x2_ascend:
                            patch_x2 = data_array.coords[orig_x2_name].min().values, data_array.coords[orig_x2_name].max().values
                        else:
                            patch_x2 = data_array.coords[orig_x2_name].max().values, data_array.coords[orig_x2_name].min().values
                        patch_x1_index, patch_x2_index =  get_index(patch_x1, patch_x2)
                        
                        b_x1_min, b_x1_max = patch_overlap[0], patch_overlap[0]
                        b_x2_min, b_x2_max = patch_overlap[1], patch_overlap[1]

                        """
                        Do not remove border for the patches along top and left of dataset and change overlap size for last patch in each row and column.
                        
                        At end of row (when patch_x2_index = data_x2_index), to calculate the number of pixels to remove from left hand side of patch:
                        If x2 is ascending, subtract previous patch x2 max value from current patch x2 min value to get bespoke overlap in column pixels.
                        To account for the clipping done to the previous patch, then subtract patch_overlap value in pixels 
                        to get the number of pixels to remove from left hand side of patch.

                        If x2 is descending. Subtract current patch max x2 value from previous patch min x2 value to get bespoke overlap in column pixels. 
                        To account for the clipping done to the previous patch, then subtract patch_overlap value in pixels 
                        to get the number of pixels to remove from left hand side of patch.

                        """
                        if patch_x2_index[0] == data_x2_index[0]:
                            b_x2_min = 0
                        elif patch_x2_index[1] == data_x2_index[1]:
                            b_x2_max = 0
                            patch_row_prev = preds[i-1]
                            if x2_ascend:
                                prev_patch_x2_max = get_index(int(patch_row_prev[var_name].coords[orig_x2_name].max()), x1 = False)
                                b_x2_min = (prev_patch_x2_max - patch_x2_index[0])-patch_overlap[1]
                            else:
                                prev_patch_x2_min = get_index(int(patch_row_prev[var_name].coords[orig_x2_name].min()), x1 = False)
                                b_x2_min = (patch_x2_index[0] -prev_patch_x2_min)-patch_overlap[1]

                        if patch_x1_index[0] == data_x1_index[0]:
                            b_x1_min = 0
                        elif abs(patch_x1_index[1] - data_x1_index[1])<2:
                            b_x1_max = 0
                            patch_prev = preds[i-patches_per_row]
                            if x1_ascend:
                                prev_patch_x1_max = get_index(int(patch_prev[var_name].coords[orig_x1_name].max()), x1 = True)
                                b_x1_min = (prev_patch_x1_max - patch_x1_index[0])- patch_overlap[0]
                            else:
                                prev_patch_x1_min = get_index(int(patch_prev[var_name].coords[orig_x1_name].min()), x1 = True)

                                b_x1_min = (prev_patch_x1_min- patch_x1_index[0])- patch_overlap[0]


                        patch_clip_x1_min = int(b_x1_min)
                        patch_clip_x1_max = int(data_array.sizes[orig_x1_name] - b_x1_max)
                        patch_clip_x2_min = int(b_x2_min)
                        patch_clip_x2_max = int(data_array.sizes[orig_x2_name] - b_x2_max)

                        patch_clip = data_array.isel(y=slice(patch_clip_x1_min, patch_clip_x1_max),
                                                    x=slice(patch_clip_x2_min, patch_clip_x2_max))

                        patches_clipped[var_name].append(patch_clip)

            combined = {var_name: xr.combine_by_coords(patches, compat='no_conflicts') for var_name, patches in patches_clipped.items()}

            return combined

        # Perform patchwise predictions
        preds = []
        for task in tasks:
            bbox = task['bbox']
            # Unnormalise coordinates of bounding box of patch
            x1 = xr.DataArray([bbox[0], bbox[1]], dims='x1', name='x1')
            x2 = xr.DataArray([bbox[2], bbox[3]], dims='x2', name='x2')
            bbox_norm = xr.Dataset(coords={'x1': x1, 'x2': x2})
            bbox_unnorm = data_processor.unnormalise(bbox_norm)
            unnorm_bbox_x1 = bbox_unnorm[orig_x1_name].values.min(), bbox_unnorm[orig_x1_name].values.max()
            unnorm_bbox_x2 = bbox_unnorm[orig_x2_name].values.min(), bbox_unnorm[orig_x2_name].values.max()

            # Determine X_t for patch, however, cannot assume min/max ordering of slice coordinates
            # Check the order of coordinates in X_t, sometimes they are increasing or decreasing in order.
            x1_coords = X_t.coords[orig_x1_name].values
            x2_coords = X_t.coords[orig_x2_name].values

            if x1_coords[0] < x1_coords[-1]:
                x1_slice = slice(unnorm_bbox_x1[0], unnorm_bbox_x1[1])
                x1_ascending = True
            else:
                x1_slice = slice(unnorm_bbox_x1[1], unnorm_bbox_x1[0])
                x1_ascending = False

            if x2_coords[0] < x2_coords[-1]:
                x2_slice = slice(unnorm_bbox_x2[0], unnorm_bbox_x2[1])
                x2_ascending = True
            else:
                x2_slice = slice(unnorm_bbox_x2[1], unnorm_bbox_x2[0])
                x2_ascending = False

            # Determine X_t for patch with correct slice direction
            task_X_t = X_t.sel(**{orig_x1_name: x1_slice, orig_x2_name: x2_slice})
            
            # Patchwise prediction
            pred = self.predict(task, task_X_t)
            # Append patchwise DeepSensor prediction object to list
            preds.append(pred)

<<<<<<< HEAD
        overlap_norm = tuple(patch - stride for patch, stride in zip(task["patch_size"], task["stride"]))
        patch_overlap_unnorm = get_patch_overlap(overlap_norm, data_processor, X_t)
        
=======
        overlap_norm = tuple(patch - stride for patch, stride in zip(patch_size, stride_size))
        patch_overlap_unnorm = get_patch_overlap(overlap_norm, data_processor, X_t, x1_ascending, x2_ascending)
>>>>>>> a7055499
        patches_per_row = get_patches_per_row(preds)
        stitched_prediction = stitch_clipped_predictions(preds, patch_overlap_unnorm, patches_per_row, x1_ascending, x2_ascending)
        
        ## Cast prediction into DeepSensor.Prediction object.
        # Todo: make this into seperate method. 
        prediction= copy.deepcopy(preds[0])

        # Generate new blank DeepSensor.prediction object in original coordinate system.
        for var_name_copy, data_array_copy in prediction.items():

            # set x and y coords
            stitched_preds = xr.Dataset(coords={orig_x1_name: X_t[orig_x1_name], orig_x2_name: X_t[orig_x2_name]})

            # Set time to same as patched prediction
            stitched_preds['time'] = data_array_copy['time']

            # set variable names to those in patched prediction, make values blank
            for var_name_i in data_array_copy.data_vars:
                stitched_preds[var_name_i] = data_array_copy[var_name_i]
                stitched_preds[var_name_i][:] = np.nan
            prediction[var_name_copy]= stitched_preds
            prediction[var_name_copy] = stitched_prediction[var_name_copy]

        return prediction

def main():  # pragma: no cover
    import deepsensor.tensorflow
    from deepsensor.data.loader import TaskLoader
    from deepsensor.data.processor import DataProcessor
    from deepsensor.model.convnp import ConvNP

    import xarray as xr
    import pandas as pd
    import numpy as np

    # Load raw data
    ds_raw = xr.tutorial.open_dataset("air_temperature")["air"]
    ds_raw2 = copy.deepcopy(ds_raw)
    ds_raw2.name = "air2"

    # Normalise data
    data_processor = DataProcessor(x1_name="lat", x2_name="lon")
    ds = data_processor(ds_raw)
    ds2 = data_processor(ds_raw2)

    # Set up task loader
    task_loader = TaskLoader(context=ds, target=[ds, ds2])

    # Set up model
    model = ConvNP(data_processor, task_loader)

    # Predict on new task with 10% of context data and a dense grid of target points
    test_tasks = task_loader(
        pd.date_range("2014-12-25", "2014-12-31"), context_sampling=40
    )
    # print(repr(test_tasks))

    X_t = ds_raw
    pred = model.predict(test_tasks, X_t=X_t, n_samples=5)
    print(pred)

    X_t = np.zeros((2, 1))
    pred = model.predict(test_tasks, X_t=X_t, X_t_is_normalised=True)
    print(pred)

    # DEBUG
    # task = task_loader("2014-12-31", context_sampling=40, target_sampling="all")
    # samples = model.ar_sample(task, 5, ar_subsample_factor=20)


if __name__ == "__main__":  # pragma: no cover
    main()<|MERGE_RESOLUTION|>--- conflicted
+++ resolved
@@ -997,14 +997,9 @@
             # Append patchwise DeepSensor prediction object to list
             preds.append(pred)
 
-<<<<<<< HEAD
         overlap_norm = tuple(patch - stride for patch, stride in zip(task["patch_size"], task["stride"]))
         patch_overlap_unnorm = get_patch_overlap(overlap_norm, data_processor, X_t)
-        
-=======
-        overlap_norm = tuple(patch - stride for patch, stride in zip(patch_size, stride_size))
-        patch_overlap_unnorm = get_patch_overlap(overlap_norm, data_processor, X_t, x1_ascending, x2_ascending)
->>>>>>> a7055499
+
         patches_per_row = get_patches_per_row(preds)
         stitched_prediction = stitch_clipped_predictions(preds, patch_overlap_unnorm, patches_per_row, x1_ascending, x2_ascending)
         
